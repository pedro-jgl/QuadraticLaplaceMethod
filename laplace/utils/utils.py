import logging
<<<<<<< HEAD
from collections import UserDict
=======
from collections.abc import MutableMapping
>>>>>>> 83c5de70
from typing import Union

import numpy as np
import torch
import torch.nn.functional as F
from torch.distributions.multivariate_normal import _precision_to_scale_tril
from torch.nn import BatchNorm1d, BatchNorm2d, BatchNorm3d
from torch.nn.utils import parameters_to_vector
from torchmetrics import Metric

__all__ = [
<<<<<<< HEAD
    "get_nll",
    "validate",
    "parameters_per_layer",
    "invsqrt_precision",
    "kron",
    "diagonal_add_scalar",
    "symeig",
    "block_diag",
    "expand_prior_precision",
=======
    'get_nll',
    'validate',
    'parameters_per_layer',
    'invsqrt_precision',
    'kron',
    'diagonal_add_scalar',
    'symeig',
    'block_diag',
    'expand_prior_precision',
>>>>>>> 83c5de70
]


def get_nll(out_dist, targets):
    return F.nll_loss(torch.log(out_dist), targets)


@torch.no_grad()
def validate(
    laplace,
    val_loader,
    loss,
<<<<<<< HEAD
    pred_type="glm",
    link_approx="probit",
    n_samples=100,
    loss_with_var=False,
=======
    pred_type='glm',
    link_approx='probit',
    n_samples=100,
    loss_with_var=False,
    dict_key_y='labels',
>>>>>>> 83c5de70
) -> float:
    laplace.model.eval()
    assert callable(loss) or isinstance(loss, Metric)
    is_offline = not isinstance(loss, Metric)

    if is_offline:
        output_means, output_vars = list(), list()
        targets = list()

    for data in val_loader:
<<<<<<< HEAD
        # If x is UserDict, then it is a from Huggingface dataset
        if isinstance(data, UserDict) or isinstance(data, dict):
            X, y = data, data["labels"]
=======
        if isinstance(data, MutableMapping):
            X, y = data, data[dict_key_y]
>>>>>>> 83c5de70
        else:
            X, y = data
            X = X.to(laplace._device)
        y = y.to(laplace._device)
        out = laplace(
            X, pred_type=pred_type, link_approx=link_approx, n_samples=n_samples
        )

        if type(out) == tuple:
            if is_offline:
                output_means.append(out[0])
                output_vars.append(out[1])
                targets.append(y)
            else:
                loss.update(*out, y)
        else:
            if is_offline:
                output_means.append(out)
                targets.append(y)
            else:
                loss.update(out, y)

    if is_offline:
        if len(output_vars) == 0:
            preds, targets = torch.cat(output_means, dim=0), torch.cat(targets, dim=0)
            return loss(preds, targets).item()

        means, variances = torch.cat(output_means, dim=0), torch.cat(output_vars, dim=0)
        targets = torch.cat(targets, dim=0)
        return loss(means, variances, targets).item()
    else:
        return loss.compute().item()


def parameters_per_layer(model):
    """Get number of parameters per layer.

    Parameters
    ----------
    model : torch.nn.Module

    Returns
    -------
    params_per_layer : list[int]
    """
    return [np.prod(p.shape) for p in model.parameters()]


def invsqrt_precision(M):
    """Compute ``M^{-0.5}`` as a tridiagonal matrix.

    Parameters
    ----------
    M : torch.Tensor

    Returns
    -------
    M_invsqrt : torch.Tensor
    """
    return _precision_to_scale_tril(M)


def _is_batchnorm(module):
<<<<<<< HEAD
    if (
        isinstance(module, BatchNorm1d)
        or isinstance(module, BatchNorm2d)
        or isinstance(module, BatchNorm3d)
    ):
=======
    if isinstance(module, (BatchNorm1d, BatchNorm2d, BatchNorm3d)):
>>>>>>> 83c5de70
        return True
    return False


def _is_valid_scalar(scalar: Union[float, int, torch.Tensor]) -> bool:
    if np.isscalar(scalar) and np.isreal(scalar):
        return True
    elif torch.is_tensor(scalar) and scalar.ndim <= 1:
        if scalar.ndim == 1 and len(scalar) != 1:
            return False
        return True
    return False


def kron(t1, t2):
    """Computes the Kronecker product between two tensors.

    Parameters
    ----------
    t1 : torch.Tensor
    t2 : torch.Tensor

    Returns
    -------
    kron_product : torch.Tensor
    """
    t1_height, t1_width = t1.size()
    t2_height, t2_width = t2.size()
    out_height = t1_height * t2_height
    out_width = t1_width * t2_width

    tiled_t2 = t2.repeat(t1_height, t1_width)
    expanded_t1 = (
        t1.unsqueeze(2)
        .unsqueeze(3)
        .repeat(1, t2_height, t2_width, 1)
        .view(out_height, out_width)
    )

    return expanded_t1 * tiled_t2


def diagonal_add_scalar(X, value):
    """Add scalar value `value` to diagonal of `X`.

    Parameters
    ----------
    X : torch.Tensor
    value : torch.Tensor or float

    Returns
    -------
    X_add_scalar : torch.Tensor
    """
    if not X.device == torch.device("cpu"):
        indices = torch.cuda.LongTensor([[i, i] for i in range(X.shape[0])])
    else:
        indices = torch.LongTensor([[i, i] for i in range(X.shape[0])])
    values = X.new_ones(X.shape[0]).mul(value)
    return X.index_put(tuple(indices.t()), values, accumulate=True)


def symeig(M):
    """Symetric eigendecomposition avoiding failure cases by
    adding and removing jitter to the diagonal.

    Parameters
    ----------
    M : torch.Tensor

    Returns
    -------
    L : torch.Tensor
        eigenvalues
    W : torch.Tensor
        eigenvectors
    """
    try:
        L, W = torch.linalg.eigh(M, UPLO="U")
    except RuntimeError:  # did not converge
        logging.info("SYMEIG: adding jitter, did not converge.")
        # use W L W^T + I = W (L + I) W^T
        M = M + torch.eye(M.shape[0], device=M.device)
        try:
<<<<<<< HEAD
            L, W = torch.linalg.eigh(M, UPLO="U")
=======
            L, W = torch.linalg.eigh(M, UPLO='U')
>>>>>>> 83c5de70
            L -= 1.0
        except RuntimeError:
            stats = f"diag: {M.diagonal()}, max: {M.abs().max()}, "
            stats = stats + f"min: {M.abs().min()}, mean: {M.abs().mean()}"
            logging.info(f"SYMEIG: adding jitter failed. Stats: {stats}")
            exit()
    # eigenvalues of symeig at least 0
    L = L.clamp(min=0.0)
    L = torch.nan_to_num(L)
    W = torch.nan_to_num(W)
    return L, W


def block_diag(blocks):
    """Compose block-diagonal matrix of individual blocks.

    Parameters
    ----------
    blocks : list[torch.Tensor]

    Returns
    -------
    M : torch.Tensor
    """
    P = sum([b.shape[0] for b in blocks])
    M = torch.zeros(P, P, dtype=blocks[0].dtype, device=blocks[0].device)
    p_cur = 0
    for block in blocks:
        p_block = block.shape[0]
        M[p_cur : p_cur + p_block, p_cur : p_cur + p_block] = block
        p_cur += p_block
    return M


def expand_prior_precision(prior_prec, model):
    """Expand prior precision to match the shape of the model parameters.

    Parameters
    ----------
    prior_prec : torch.Tensor 1-dimensional
        prior precision
    model : torch.nn.Module
        torch model with parameters that are regularized by prior_prec

    Returns
    -------
    expanded_prior_prec : torch.Tensor
        expanded prior precision has the same shape as model parameters
    """
    trainable_params = [p for p in model.parameters() if p.requires_grad]
    theta = parameters_to_vector(trainable_params)
    device, P = theta.device, len(theta)
    assert prior_prec.ndim == 1
    if len(prior_prec) == 1:  # scalar
        return torch.ones(P, device=device) * prior_prec
    elif len(prior_prec) == P:  # full diagonal
        return prior_prec.to(device)
    else:
        return torch.cat(
            [
                delta * torch.ones_like(m).flatten()
                for delta, m in zip(prior_prec, trainable_params)
            ]
        )


def fix_prior_prec_structure(
    prior_prec_init, prior_structure, n_layers, n_params, device
):
<<<<<<< HEAD
    if prior_structure == "scalar":
=======
    if prior_structure == 'scalar':
>>>>>>> 83c5de70
        prior_prec_init = torch.full((1,), prior_prec_init, device=device)
    elif prior_structure == "layerwise":
        prior_prec_init = torch.full((n_layers,), prior_prec_init, device=device)
    elif prior_structure == "diag":
        prior_prec_init = torch.full((n_params,), prior_prec_init, device=device)
    else:
        raise ValueError(f"Invalid prior structure {prior_structure}.")
    return prior_prec_init


def normal_samples(mean, var, n_samples, generator=None):
    """Produce samples from a batch of Normal distributions either parameterized
    by a diagonal or full covariance given by `var`.

    Parameters
    ----------
    mean : torch.Tensor
        `(batch_size, output_dim)`
    var : torch.Tensor
        (co)variance of the Normal distribution
        `(batch_size, output_dim, output_dim)` or `(batch_size, output_dim)`
    generator : torch.Generator
        random number generator
    """
    assert mean.ndim == 2, "Invalid input shape of mean, should be 2-dimensional."
    _, output_dim = mean.shape
    randn_samples = torch.randn(
        (output_dim, n_samples),
        device=mean.device,
        dtype=mean.dtype,
        generator=generator,
    )

    if mean.shape == var.shape:
        # diagonal covariance
        scaled_samples = var.sqrt().unsqueeze(-1) * randn_samples.unsqueeze(0)
        return (mean.unsqueeze(-1) + scaled_samples).permute((2, 0, 1))
    elif mean.shape == var.shape[:2] and var.shape[-1] == mean.shape[1]:
        # full covariance
        scale = torch.linalg.cholesky(var)
        scaled_samples = torch.matmul(
            scale, randn_samples.unsqueeze(0)
        )  # expand batch dim
        return (mean.unsqueeze(-1) + scaled_samples).permute((2, 0, 1))
    else:
        raise ValueError("Invalid input shapes.")<|MERGE_RESOLUTION|>--- conflicted
+++ resolved
@@ -1,9 +1,5 @@
 import logging
-<<<<<<< HEAD
-from collections import UserDict
-=======
 from collections.abc import MutableMapping
->>>>>>> 83c5de70
 from typing import Union
 
 import numpy as np
@@ -15,7 +11,6 @@
 from torchmetrics import Metric
 
 __all__ = [
-<<<<<<< HEAD
     "get_nll",
     "validate",
     "parameters_per_layer",
@@ -25,17 +20,6 @@
     "symeig",
     "block_diag",
     "expand_prior_precision",
-=======
-    'get_nll',
-    'validate',
-    'parameters_per_layer',
-    'invsqrt_precision',
-    'kron',
-    'diagonal_add_scalar',
-    'symeig',
-    'block_diag',
-    'expand_prior_precision',
->>>>>>> 83c5de70
 ]
 
 
@@ -48,18 +32,11 @@
     laplace,
     val_loader,
     loss,
-<<<<<<< HEAD
     pred_type="glm",
     link_approx="probit",
     n_samples=100,
     loss_with_var=False,
-=======
-    pred_type='glm',
-    link_approx='probit',
-    n_samples=100,
-    loss_with_var=False,
-    dict_key_y='labels',
->>>>>>> 83c5de70
+    dict_key_y="labels",
 ) -> float:
     laplace.model.eval()
     assert callable(loss) or isinstance(loss, Metric)
@@ -70,14 +47,8 @@
         targets = list()
 
     for data in val_loader:
-<<<<<<< HEAD
-        # If x is UserDict, then it is a from Huggingface dataset
-        if isinstance(data, UserDict) or isinstance(data, dict):
-            X, y = data, data["labels"]
-=======
         if isinstance(data, MutableMapping):
             X, y = data, data[dict_key_y]
->>>>>>> 83c5de70
         else:
             X, y = data
             X = X.to(laplace._device)
@@ -141,15 +112,7 @@
 
 
 def _is_batchnorm(module):
-<<<<<<< HEAD
-    if (
-        isinstance(module, BatchNorm1d)
-        or isinstance(module, BatchNorm2d)
-        or isinstance(module, BatchNorm3d)
-    ):
-=======
     if isinstance(module, (BatchNorm1d, BatchNorm2d, BatchNorm3d)):
->>>>>>> 83c5de70
         return True
     return False
 
@@ -234,11 +197,7 @@
         # use W L W^T + I = W (L + I) W^T
         M = M + torch.eye(M.shape[0], device=M.device)
         try:
-<<<<<<< HEAD
             L, W = torch.linalg.eigh(M, UPLO="U")
-=======
-            L, W = torch.linalg.eigh(M, UPLO='U')
->>>>>>> 83c5de70
             L -= 1.0
         except RuntimeError:
             stats = f"diag: {M.diagonal()}, max: {M.abs().max()}, "
@@ -308,11 +267,7 @@
 def fix_prior_prec_structure(
     prior_prec_init, prior_structure, n_layers, n_params, device
 ):
-<<<<<<< HEAD
     if prior_structure == "scalar":
-=======
-    if prior_structure == 'scalar':
->>>>>>> 83c5de70
         prior_prec_init = torch.full((1,), prior_prec_init, device=device)
     elif prior_structure == "layerwise":
         prior_prec_init = torch.full((n_layers,), prior_prec_init, device=device)
