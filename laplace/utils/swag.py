from copy import deepcopy

import torch
from torch import nn
from torch.nn.utils import parameters_to_vector
from torch.optim import Optimizer
from torch.utils.data import DataLoader

__all__ = ["fit_diagonal_swag_var"]


def _param_vector(model: nn.Module) -> torch.Tensor:
    return parameters_to_vector(model.parameters()).detach()


def fit_diagonal_swag_var(
<<<<<<< HEAD
    model: nn.Module,
    train_loader: DataLoader,
    criterion: nn.CrossEntropyLoss | nn.MSELoss,
    n_snapshots_total: int = 40,
    snapshot_freq: int = 1,
    lr: float = 0.01,
    momentum: float = 0.9,
    weight_decay: float = 3e-4,
    min_var: float = 1e-30,
) -> torch.Tensor:
=======
    model,
    train_loader,
    criterion,
    n_snapshots_total=40,
    snapshot_freq=1,
    lr=0.01,
    momentum=0.9,
    weight_decay=3e-4,
    min_var=1e-30,
):
>>>>>>> 2aade442
    """
    Fit diagonal SWAG [1], which estimates marginal variances of model parameters by
    computing the first and second moment of SGD iterates with a large learning rate.

    Implementation partly adapted from:
    - https://github.com/wjmaddox/swa_gaussian/blob/master/swag/posteriors/swag.py
    - https://github.com/wjmaddox/swa_gaussian/blob/master/experiments/train/run_swag.py

    References
    ----------
    [1] Maddox, W., Garipov, T., Izmailov, P., Vetrov, D., Wilson, AG.
    [*A Simple Baseline for Bayesian Uncertainty in Deep Learning*](https://arxiv.org/abs/1902.02476).
    NeurIPS 2019.

    Parameters
    ----------
    model : torch.nn.Module
    train_loader : torch.data.utils.DataLoader
        training data loader to use for snapshot collection
    criterion : torch.nn.CrossEntropyLoss or torch.nn.MSELoss
        loss function to use for snapshot collection
    n_snapshots_total : int
        total number of model snapshots to collect
    snapshot_freq : int
        snapshot collection frequency (in epochs)
    lr : float
        SGD learning rate for collecting snapshots
    momentum : float
        SGD momentum
    weight_decay : float
        SGD weight decay
    min_var : float
        minimum parameter variance to clamp to (for numerical stability)

    Returns
    -------
    param_variances : torch.Tensor
        vector of marginal variances for each model parameter
    """

    # create a copy of the model to avoid undesired changes to the original model parameters
    _model: nn.Module = deepcopy(model)
    _model.train()
    device: torch.device = next(_model.parameters()).device

    # initialize running estimates of first and second moment of model parameters
    mean: torch.Tensor = torch.zeros_like(_param_vector(_model))
    sq_mean: torch.Tensor = torch.zeros_like(_param_vector(_model))
    n_snapshots: int = 0

    # run SGD to collect model snapshots
<<<<<<< HEAD
    optimizer: Optimizer = torch.optim.SGD(
        _model.parameters(), lr=lr, momentum=momentum, weight_decay=weight_decay
    )
    n_epochs: int = snapshot_freq * n_snapshots_total

=======
    optimizer = torch.optim.SGD(
        _model.parameters(), lr=lr, momentum=momentum, weight_decay=weight_decay
    )
    n_epochs = snapshot_freq * n_snapshots_total
>>>>>>> 2aade442
    for epoch in range(n_epochs):
        for inputs, targets in train_loader:
            inputs, targets = inputs.to(device), targets.to(device)
            optimizer.zero_grad()
            loss = criterion(_model(inputs), targets)
            loss.backward()
            optimizer.step()

        if epoch % snapshot_freq == 0:
            # update running estimates of first and second moment of model parameters
            old_fac, new_fac = n_snapshots / (n_snapshots + 1), 1 / (n_snapshots + 1)
            mean = mean * old_fac + _param_vector(_model) * new_fac
            sq_mean = sq_mean * old_fac + _param_vector(_model) ** 2 * new_fac
            n_snapshots += 1

    # compute marginal parameter variances, Var[P] = E[P^2] - E[P]^2
<<<<<<< HEAD
    param_variances: torch.Tensor = torch.clamp(sq_mean - mean**2, min_var)
=======
    param_variances = torch.clamp(sq_mean - mean**2, min_var)
>>>>>>> 2aade442
    return param_variances<|MERGE_RESOLUTION|>--- conflicted
+++ resolved
@@ -1,3 +1,5 @@
+from __future__ import annotations
+
 from copy import deepcopy
 
 import torch
@@ -14,7 +16,6 @@
 
 
 def fit_diagonal_swag_var(
-<<<<<<< HEAD
     model: nn.Module,
     train_loader: DataLoader,
     criterion: nn.CrossEntropyLoss | nn.MSELoss,
@@ -25,18 +26,6 @@
     weight_decay: float = 3e-4,
     min_var: float = 1e-30,
 ) -> torch.Tensor:
-=======
-    model,
-    train_loader,
-    criterion,
-    n_snapshots_total=40,
-    snapshot_freq=1,
-    lr=0.01,
-    momentum=0.9,
-    weight_decay=3e-4,
-    min_var=1e-30,
-):
->>>>>>> 2aade442
     """
     Fit diagonal SWAG [1], which estimates marginal variances of model parameters by
     computing the first and second moment of SGD iterates with a large learning rate.
@@ -88,18 +77,11 @@
     n_snapshots: int = 0
 
     # run SGD to collect model snapshots
-<<<<<<< HEAD
     optimizer: Optimizer = torch.optim.SGD(
         _model.parameters(), lr=lr, momentum=momentum, weight_decay=weight_decay
     )
     n_epochs: int = snapshot_freq * n_snapshots_total
 
-=======
-    optimizer = torch.optim.SGD(
-        _model.parameters(), lr=lr, momentum=momentum, weight_decay=weight_decay
-    )
-    n_epochs = snapshot_freq * n_snapshots_total
->>>>>>> 2aade442
     for epoch in range(n_epochs):
         for inputs, targets in train_loader:
             inputs, targets = inputs.to(device), targets.to(device)
@@ -116,9 +98,5 @@
             n_snapshots += 1
 
     # compute marginal parameter variances, Var[P] = E[P^2] - E[P]^2
-<<<<<<< HEAD
     param_variances: torch.Tensor = torch.clamp(sq_mean - mean**2, min_var)
-=======
-    param_variances = torch.clamp(sq_mean - mean**2, min_var)
->>>>>>> 2aade442
     return param_variances