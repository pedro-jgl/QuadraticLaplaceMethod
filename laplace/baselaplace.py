--- conflicted
+++ resolved
@@ -9,19 +9,6 @@
 import torch
 import torchmetrics
 import tqdm
-<<<<<<< HEAD
-from collections.abc import MutableMapping
-from laplace.curvature.asdfghjkl import AsdfghjklHessian
-from laplace.curvature.curvlinops import CurvlinopsEF
-import warnings
-import torchmetrics
-from torchmetrics import MeanSquaredError
-
-from laplace.utils import (
-    parameters_per_layer,
-    invsqrt_precision,
-    get_nll,
-=======
 from torch import nn
 from torch.nn.utils import parameters_to_vector, vector_to_parameters
 from torch.utils.data import DataLoader
@@ -40,7 +27,6 @@
 from laplace.utils.metrics import RunningNLLMetric
 from laplace.utils.utils import (
     fix_prior_prec_structure,
->>>>>>> 3c99a04c
     invsqrt_precision,
     normal_samples,
     validate,
@@ -487,18 +473,6 @@
 
     def _gridsearch(
         self,
-<<<<<<< HEAD
-        loss,
-        interval,
-        val_loader,
-        pred_type,
-        link_approx='probit',
-        n_samples=100,
-        loss_with_var=False,
-        progress_bar=False,
-    ):
-        assert callable(loss) or isinstance(loss, torchmetrics.Metric)
-=======
         loss: torchmetrics.Metric | Callable[[torch.Tensor], torch.Tensor | float],
         interval: torch.Tensor,
         val_loader: DataLoader,
@@ -513,7 +487,6 @@
         results: list[float] = list()
         prior_precs: list[torch.Tensor] = list()
         pbar = tqdm.tqdm(interval, disable=not progress_bar)
->>>>>>> 3c99a04c
 
         for prior_prec in pbar:
             self.prior_precision = prior_prec
@@ -915,13 +888,9 @@
 
         if pred_type == PredType.GLM:
             f_mu, f_var = self._glm_predictive_distribution(
-<<<<<<< HEAD
                 x,
-                joint=joint and self.likelihood == 'regression',
-                diagonal_output=diagonal_output and self.likelihood == 'regression',
-=======
-                x, joint=joint and self.likelihood == "regression"
->>>>>>> 3c99a04c
+                joint=joint and self.likelihood == "regression",
+                diagonal_output=diagonal_output and self.likelihood == "regression",
             )
 
             if self.likelihood == Likelihood.REGRESSION:
@@ -1034,20 +1003,11 @@
             return self._nn_predictive_samples(x, n_samples, generator)
 
     @torch.enable_grad()
-<<<<<<< HEAD
-    def _glm_predictive_distribution(self, X, joint=False, diagonal_output=False):
-        if 'backpack' in self._backend_cls.__name__.lower():
-            # BackPACK supports backprop through Jacobians, but it interferes with functorch
-            Js, f_mu = self.backend.jacobians(X, enable_backprop=self.enable_backprop)
-        else:
-            # For ASDL and Curvlinops, we use functorch
-            Js, f_mu = self.backend.functorch_jacobians(
-                X, enable_backprop=self.enable_backprop
-=======
     def _glm_predictive_distribution(
         self,
         X: torch.Tensor | MutableMapping[str, torch.Tensor | Any],
         joint: bool = False,
+        diagonal_output=False,
     ) -> tuple[torch.Tensor, torch.Tensor]:
         backend_name = self._backend_cls.__name__.lower()
         if self.enable_backprop and (
@@ -1056,7 +1016,6 @@
             raise ValueError(
                 "Backprop through the GLM predictive is only available for the "
                 "Curvlinops and BackPACK backends."
->>>>>>> 3c99a04c
             )
 
         Js, f_mu = self.backend.jacobians(X, enable_backprop=self.enable_backprop)
