--- conflicted
+++ resolved
@@ -2043,13 +2043,8 @@
     def _init_K_MM(self):
         """Allocates memory for the kernel matrix evaluated at the subset of the training
         data points. If the subset is of size \\(M\\) and the problem has \\(C\\) outputs,
-<<<<<<< HEAD
         this is a list of C \\((M,M\\)) tensors for diagonal kernel and \\((M x C, M x C)\\)
         otherwise.
-=======
-        this is a list of C \\((M,M\\)) tensors for diagonal kernel and
-        \\((M \\times C, M \\times C)\\) otherwise.
->>>>>>> 6b0618ae
         """
         if self.independent_outputs:
             self.K_MM = [
@@ -2139,18 +2134,18 @@
 
     def _build_Sigma_inv(self):
         """Computes the cholesky decomposition of
-        \\[
-            K_{MM} + \\Lambda_{MM}^{-1}.
-        \\]
-        See See [Improving predictions of Bayesian neural nets via local linearization (Immer et al., 2021)](https://arxiv.org/abs/2008.08400)
-        Equation 15 for more information.
-
-<<<<<<< HEAD
-        As the diagonal approximation is performed with \\Lambda_{MM} (which is stored in self.L),
-=======
-        As the diagonal approximation is performed with \\(\\Lambda_{MM}\\) (which is stored in self.L),
->>>>>>> 6b0618ae
-        the code is greatly simplified.
+                \\[
+                    K_{MM} + \\Lambda_{MM}^{-1}.
+                \\]
+                See See [Improving predictions of Bayesian neural nets via local linearization (Immer et al., 2021)](https://arxiv.org/abs/2008.08400)
+                Equation 15 for more information.
+
+        <<<<<<< HEAD
+                As the diagonal approximation is performed with \\Lambda_{MM} (which is stored in self.L),
+        =======
+                As the diagonal approximation is performed with \\(\\Lambda_{MM}\\) (which is stored in self.L),
+        >>>>>>> main
+                the code is greatly simplified.
         """
         if self.independent_outputs:
             self.Sigma_inv = [
