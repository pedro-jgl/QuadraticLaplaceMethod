from __future__ import annotations

import logging
import warnings
from collections.abc import MutableMapping
from copy import deepcopy
from typing import Type

import numpy as np
import torch
import tqdm
from torch import nn
from torch.nn import CrossEntropyLoss, MSELoss
from torch.nn.utils import parameters_to_vector
from torch.optim import Adam, Optimizer
from torch.optim.lr_scheduler import LRScheduler
from torch.types import Number
from torch.utils.data import DataLoader

from laplace import Laplace
from laplace.baselaplace import BaseLaplace
from laplace.curvature import AsdlGGN
from laplace.curvature.curvature import CurvatureInterface
from laplace.utils import (
    HessianStructure,
    Likelihood,
    PriorStructure,
    SubsetOfWeights,
    expand_prior_precision,
    fix_prior_prec_structure,
)


def marglik_training(
<<<<<<< HEAD
    model,
    train_loader,
    likelihood='classification',
    hessian_structure='kron',
    backend=AsdlGGN,
    optimizer_cls=Adam,
    optimizer_kwargs=None,
    scheduler_cls=None,
    scheduler_kwargs=None,
    n_epochs=300,
    lr_hyp=1e-1,
    prior_structure='layerwise',
    n_epochs_burnin=0,
    n_hypersteps=10,
    marglik_frequency=1,
    prior_prec_init=1.0,
    sigma_noise_init=1.0,
    temperature=1.0,
    fix_sigma_noise=False,
    progress_bar=False,
    enable_backprop=False,
    logit_class_dim=-1,
):
=======
    model: torch.nn.Module,
    train_loader: DataLoader,
    likelihood: Likelihood | str = Likelihood.CLASSIFICATION,
    hessian_structure: HessianStructure | str = HessianStructure.KRON,
    backend: Type[CurvatureInterface] = AsdlGGN,
    optimizer_cls: Type[Optimizer] = Adam,
    optimizer_kwargs: dict | None = None,
    scheduler_cls: Type[LRScheduler] | None = None,
    scheduler_kwargs: dict | None = None,
    n_epochs: int = 300,
    lr_hyp: float = 1e-1,
    prior_structure: PriorStructure | str = PriorStructure.LAYERWISE,
    n_epochs_burnin: int = 0,
    n_hypersteps: int = 10,
    marglik_frequency: int = 1,
    prior_prec_init: float = 1.0,
    sigma_noise_init: float = 1.0,
    temperature: float = 1.0,
    fix_sigma_noise: bool = False,
    progress_bar: bool = False,
    enable_backprop: bool = False,
    dict_key_x: str = "input_ids",
    dict_key_y: str = "labels",
) -> tuple[BaseLaplace, nn.Module, list[Number], list[Number]]:
>>>>>>> 3c99a04c
    """Marginal-likelihood based training (Algorithm 1 in [1]).
    Optimize model parameters and hyperparameters jointly.
    Model parameters are optimized to minimize negative log joint (train loss)
    while hyperparameters minimize negative log marginal likelihood.

    This method replaces standard neural network training and adds hyperparameter
    optimization to the procedure.

    The settings of standard training can be controlled by passing `train_loader`,
    `optimizer_cls`, `optimizer_kwargs`, `scheduler_cls`, `scheduler_kwargs`, and `n_epochs`.
    The `model` should return logits, i.e., no softmax should be applied.
    With `likelihood=Likelihood.CLASSIFICATION` or `Likelihood.REGRESSION`, one can choose between
    categorical likelihood (CrossEntropyLoss) and Gaussian likelihood (MSELoss).

    As in [1], we optimize prior precision and, for regression, observation noise
    using the marginal likelihood. The prior precision structure can be chosen
    as `'scalar'`, `'layerwise'`, or `'diagonal'`. `'layerwise'` is a good default
    and available to all Laplace approximations. `lr_hyp` is the step size of the
    Adam hyperparameter optimizer, `n_hypersteps` controls the number of steps
    for each estimated marginal likelihood, `n_epochs_burnin` controls how many
    epochs to skip marginal likelihood estimation, `marglik_frequency` controls
    how often to estimate the marginal likelihood (default of 1 re-estimates
    after every epoch, 5 would estimate every 5-th epoch).

    References
    ----------
    [1] Immer, A., Bauer, M., Fortuin, V., Rätsch, G., Khan, EM.
    [*Scalable Marginal Likelihood Estimation for Model Selection in Deep Learning*](https://arxiv.org/abs/2104.04975).
    ICML 2021.

    Parameters
    ----------
    model : torch.nn.Module
        torch neural network model (needs to comply with Backend choice)
    train_loader : DataLoader
        pytorch dataloader that implements `len(train_loader.dataset)` to obtain number of data points
    likelihood : str, default=Likelihood.CLASSIFICATION
        Likelihood.CLASSIFICATION or Likelihood.REGRESSION
    hessian_structure : {'diag', 'kron', 'full'}, default='kron'
        structure of the Hessian approximation
    backend : Backend, default=AsdlGGN
        Curvature subclass, e.g. AsdlGGN/AsdlEF or BackPackGGN/BackPackEF
    optimizer_cls : torch.optim.Optimizer, default=Adam
        optimizer to use for optimizing the neural network parameters togeth with `train_loader`
    optimizer_kwargs : dict, default=None
        keyword arguments for `optimizer_cls`, for example to change learning rate or momentum
    scheduler_cls : torch.optim.lr_scheduler._LRScheduler, default=None
        optionally, a scheduler to use on the learning rate of the optimizer.
        `scheduler.step()` is called after every batch of the standard training.
    scheduler_kwargs : dict, default=None
        keyword arguments for `scheduler_cls`, e.g. `lr_min` for CosineAnnealingLR
    n_epochs : int, default=300
        number of epochs to train for
    lr_hyp : float, default=0.1
        Adam learning rate for hyperparameters
    prior_structure : str, default='layerwise'
        structure of the prior. one of `['scalar', 'layerwise', 'diag']`
    n_epochs_burnin : int default=0
        how many epochs to train without estimating and differentiating marglik
    n_hypersteps : int, default=10
        how many steps to take on the hyperparameters when marglik is estimated
    marglik_frequency : int
        how often to estimate (and differentiate) the marginal likelihood
        `marglik_frequency=1` would be every epoch,
        `marglik_frequency=5` would be every 5 epochs.
    prior_prec_init : float, default=1.0
        initial prior precision
    sigma_noise_init : float, default=1.0
        initial observation noise (for regression only)
    temperature : float, default=1.0
        factor for the likelihood for 'overcounting' data. Might be required for data augmentation.
    fix_sigma_noise: bool, default=False
        if False, optimize observation noise via marglik otherwise use `sigma_noise_init` throughout.
        Only works for regression.
    progress_bar: bool, default=False
        whether to show a progress bar (updated per epoch) or not
    enable_backprop : bool, default=False
        make the returned Laplace instance backpropable---useful for e.g. Bayesian optimization.
<<<<<<< HEAD
    logit_class_dim: int, default=-1
        the dim of the model's logit tensor that corresponds to the class/output
=======
    dict_key_x: str, default='input_ids'
        The dictionary key under which the input tensor `x` is stored. Only has effect
        when the model takes a `MutableMapping` as the input. Useful for Huggingface
        LLM models.
    dict_key_y: str, default='labels'
        The dictionary key under which the target tensor `y` is stored. Only has effect
        when the model takes a `MutableMapping` as the input. Useful for Huggingface
        LLM models.
>>>>>>> 3c99a04c

    Returns
    -------
    lap : laplace
        fit Laplace approximation with the best obtained marginal likelihood during training
    model : torch.nn.Module
        corresponding model with the MAP parameters
    margliks : list
        list of marginal likelihoods obtained during training (to monitor convergence)
    losses : list
        list of losses (log joints) obtained during training (to monitor convergence)
    """
    if optimizer_kwargs is not None and "weight_decay" in optimizer_kwargs:
        warnings.warn("Weight decay is handled and optimized. Will be set to 0.")
        optimizer_kwargs["weight_decay"] = 0.0

    # get device, data set size N, number of layers H, number of parameters P
    device = parameters_to_vector(model.parameters()).device
    N = len(train_loader.dataset)
    trainable_params = [p for p in model.parameters() if p.requires_grad]
    H = len(trainable_params)
    P = len(parameters_to_vector(trainable_params))

    # differentiable hyperparameters
    hyperparameters = list()
    # prior precision
    log_prior_prec_init = np.log(temperature * prior_prec_init)
    log_prior_prec = fix_prior_prec_structure(
        log_prior_prec_init, prior_structure, H, P, device
    )
    log_prior_prec.requires_grad = True
    hyperparameters.append(log_prior_prec)

    # set up loss (and observation noise hyperparam)
    if likelihood == Likelihood.CLASSIFICATION:
        criterion = CrossEntropyLoss(reduction="mean")
        sigma_noise = 1.0
    elif likelihood == Likelihood.REGRESSION:
        criterion = MSELoss(reduction="mean")
        log_sigma_noise_init = np.log(sigma_noise_init)
        log_sigma_noise = log_sigma_noise_init * torch.ones(1, device=device)
        log_sigma_noise.requires_grad = True
        hyperparameters.append(log_sigma_noise)

    # set up model optimizer
    if optimizer_kwargs is None:
        optimizer_kwargs = dict()
    optimizer = optimizer_cls(model.parameters(), **optimizer_kwargs)

    # set up learning rate scheduler
    scheduler = None
    if scheduler_cls is not None:
        if scheduler_kwargs is None:
            scheduler_kwargs = dict()
        scheduler = scheduler_cls(optimizer, **scheduler_kwargs)

    # set up hyperparameter optimizer
    hyper_optimizer = Adam(hyperparameters, lr=lr_hyp)

    best_marglik = np.inf
    best_model_dict = None
    best_precision = None
    losses = list()
    margliks = list()

    pbar = tqdm.trange(
        1,
        n_epochs + 1,
        disable=not progress_bar,
        position=1,
        leave=False,
        desc="[Training]",
        colour="blue",
    )

    for epoch in pbar:
        epoch_loss = 0
        epoch_perf = 0

        # standard NN training per batch
        for data in train_loader:
            if isinstance(data, MutableMapping):
                X, y = data, data[dict_key_y]
                y = y.to(device, non_blocking=True)
            else:
                X, y = data
                X, y = X.to(device, non_blocking=True), y.to(device, non_blocking=True)

            optimizer.zero_grad()

            if likelihood == Likelihood.REGRESSION:
                sigma_noise = (
                    torch.exp(log_sigma_noise).detach()
                    if not fix_sigma_noise
                    else sigma_noise_init
                )
                crit_factor = temperature / (2 * sigma_noise**2)
            else:
                crit_factor = temperature

            prior_prec = torch.exp(log_prior_prec).detach()
            theta = parameters_to_vector(
                [p for p in model.parameters() if p.requires_grad]
            )
            delta = expand_prior_precision(prior_prec, model)

            f = model(X)
            loss = criterion(f, y) + (0.5 * (delta * theta) @ theta) / N / crit_factor
            loss.backward()
            optimizer.step()
            epoch_loss += loss.cpu().item() * len(y)

            if likelihood == Likelihood.REGRESSION:
                epoch_perf += (f.detach() - y).square().sum()
            else:
<<<<<<< HEAD
                epoch_perf += torch.sum(
                    torch.argmax(f.detach(), dim=logit_class_dim) == y
                ).item()
            if scheduler_cls is not None:
=======
                epoch_perf += torch.sum(torch.argmax(f.detach(), dim=-1) == y).item()

            if scheduler is not None:
>>>>>>> 3c99a04c
                scheduler.step()

        losses.append(epoch_loss / N)

        # compute validation error to report during training
        logging.info(
            f"MARGLIK[epoch={epoch}]: network training. Loss={losses[-1]:.3f}."
            + f"Perf={epoch_perf/N:.3f}"
        )

        # only update hyperparameters every marglik_frequency steps after burnin
        if (epoch % marglik_frequency) != 0 or epoch < n_epochs_burnin:
            continue

        # optimizer hyperparameters by differentiating marglik
        # 1. fit laplace approximation
        if likelihood == Likelihood.CLASSIFICATION:
            sigma_noise = 1
        else:
            sigma_noise = (
                torch.exp(log_sigma_noise) if not fix_sigma_noise else sigma_noise_init
            )
        prior_prec = torch.exp(log_prior_prec)
        lap = Laplace(
            model,
            likelihood,
            hessian_structure=hessian_structure,
            sigma_noise=sigma_noise,
            prior_precision=prior_prec,
            temperature=temperature,
            backend=backend,
<<<<<<< HEAD
            subset_of_weights='all',
            logit_class_dim=logit_class_dim,
=======
            subset_of_weights="all",
            dict_key_x=dict_key_x,
            dict_key_y=dict_key_y,
>>>>>>> 3c99a04c
        )
        lap.fit(train_loader)

        # 2. differentiate wrt. hyperparameters for n_hypersteps
        for _ in range(n_hypersteps):
            hyper_optimizer.zero_grad()
            if likelihood == Likelihood.CLASSIFICATION or fix_sigma_noise:
                sigma_noise = None
            else:
                sigma_noise = torch.exp(log_sigma_noise)
            prior_prec = torch.exp(log_prior_prec)
            marglik = -lap.log_marginal_likelihood(prior_prec, sigma_noise)
            marglik.backward()
            hyper_optimizer.step()
            margliks.append(marglik.item())

        # early stopping on marginal likelihood
        if margliks[-1] < best_marglik:
            best_model_dict = deepcopy(model.state_dict())
            best_precision = deepcopy(prior_prec.detach())
            if likelihood == Likelihood.CLASSIFICATION:
                best_sigma = 1
            else:
                best_sigma = (
                    deepcopy(sigma_noise.detach())
                    if not fix_sigma_noise
                    else sigma_noise_init
                )
            best_marglik = margliks[-1]
            logging.info(
                f"MARGLIK[epoch={epoch}]: marglik optimization. MargLik={best_marglik:.2f}. "
                + "Saving new best model."
            )
        else:
            logging.info(
                f"MARGLIK[epoch={epoch}]: marglik optimization. MargLik={margliks[-1]:.2f}."
                + f"No improvement over {best_marglik:.2f}"
            )

    logging.info("MARGLIK: finished training. Recover best model and fit Laplace.")

    if best_model_dict is not None:
        model.load_state_dict(best_model_dict)
        sigma_noise = best_sigma
        prior_prec = best_precision

    lap = Laplace(
        model,
        likelihood,
        hessian_structure=hessian_structure,
        sigma_noise=sigma_noise,
        prior_precision=prior_prec,
        temperature=temperature,
        backend=backend,
        subset_of_weights=SubsetOfWeights.ALL,
        enable_backprop=enable_backprop,
<<<<<<< HEAD
        logit_class_dim=logit_class_dim,
=======
        dict_key_x=dict_key_x,
        dict_key_y=dict_key_y,
>>>>>>> 3c99a04c
    )
    lap.fit(train_loader)
    return lap, model, margliks, losses<|MERGE_RESOLUTION|>--- conflicted
+++ resolved
@@ -32,31 +32,6 @@
 
 
 def marglik_training(
-<<<<<<< HEAD
-    model,
-    train_loader,
-    likelihood='classification',
-    hessian_structure='kron',
-    backend=AsdlGGN,
-    optimizer_cls=Adam,
-    optimizer_kwargs=None,
-    scheduler_cls=None,
-    scheduler_kwargs=None,
-    n_epochs=300,
-    lr_hyp=1e-1,
-    prior_structure='layerwise',
-    n_epochs_burnin=0,
-    n_hypersteps=10,
-    marglik_frequency=1,
-    prior_prec_init=1.0,
-    sigma_noise_init=1.0,
-    temperature=1.0,
-    fix_sigma_noise=False,
-    progress_bar=False,
-    enable_backprop=False,
-    logit_class_dim=-1,
-):
-=======
     model: torch.nn.Module,
     train_loader: DataLoader,
     likelihood: Likelihood | str = Likelihood.CLASSIFICATION,
@@ -78,10 +53,10 @@
     fix_sigma_noise: bool = False,
     progress_bar: bool = False,
     enable_backprop: bool = False,
+    logit_class_dim: int = -1,
     dict_key_x: str = "input_ids",
     dict_key_y: str = "labels",
 ) -> tuple[BaseLaplace, nn.Module, list[Number], list[Number]]:
->>>>>>> 3c99a04c
     """Marginal-likelihood based training (Algorithm 1 in [1]).
     Optimize model parameters and hyperparameters jointly.
     Model parameters are optimized to minimize negative log joint (train loss)
@@ -160,10 +135,8 @@
         whether to show a progress bar (updated per epoch) or not
     enable_backprop : bool, default=False
         make the returned Laplace instance backpropable---useful for e.g. Bayesian optimization.
-<<<<<<< HEAD
     logit_class_dim: int, default=-1
         the dim of the model's logit tensor that corresponds to the class/output
-=======
     dict_key_x: str, default='input_ids'
         The dictionary key under which the input tensor `x` is stored. Only has effect
         when the model takes a `MutableMapping` as the input. Useful for Huggingface
@@ -172,7 +145,6 @@
         The dictionary key under which the target tensor `y` is stored. Only has effect
         when the model takes a `MutableMapping` as the input. Useful for Huggingface
         LLM models.
->>>>>>> 3c99a04c
 
     Returns
     -------
@@ -288,16 +260,11 @@
             if likelihood == Likelihood.REGRESSION:
                 epoch_perf += (f.detach() - y).square().sum()
             else:
-<<<<<<< HEAD
                 epoch_perf += torch.sum(
                     torch.argmax(f.detach(), dim=logit_class_dim) == y
                 ).item()
-            if scheduler_cls is not None:
-=======
-                epoch_perf += torch.sum(torch.argmax(f.detach(), dim=-1) == y).item()
 
             if scheduler is not None:
->>>>>>> 3c99a04c
                 scheduler.step()
 
         losses.append(epoch_loss / N)
@@ -329,14 +296,10 @@
             prior_precision=prior_prec,
             temperature=temperature,
             backend=backend,
-<<<<<<< HEAD
-            subset_of_weights='all',
+            subset_of_weights="all",
             logit_class_dim=logit_class_dim,
-=======
-            subset_of_weights="all",
             dict_key_x=dict_key_x,
             dict_key_y=dict_key_y,
->>>>>>> 3c99a04c
         )
         lap.fit(train_loader)
 
@@ -393,12 +356,9 @@
         backend=backend,
         subset_of_weights=SubsetOfWeights.ALL,
         enable_backprop=enable_backprop,
-<<<<<<< HEAD
         logit_class_dim=logit_class_dim,
-=======
         dict_key_x=dict_key_x,
         dict_key_y=dict_key_y,
->>>>>>> 3c99a04c
     )
     lap.fit(train_loader)
     return lap, model, margliks, losses