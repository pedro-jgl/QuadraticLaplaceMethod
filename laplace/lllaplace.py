from collections.abc import MutableMapping
from copy import deepcopy

from typing import Union, Any

import torch
from torch import nn

from torch.nn.utils import parameters_to_vector, vector_to_parameters


from laplace.baselaplace import (
    DiagLaplace,
    FullLaplace,
    FunctionalLaplace,
    KronLaplace,
    ParametricLaplace,
)
from torch.utils.data import DataLoader

from laplace.curvature import BackPackGGN

from laplace.utils import FeatureExtractor, Kron
<<<<<<< HEAD
from laplace.curvature.curvature import CurvatureInterface

from laplace.utils.enums import Likelihood
=======
from laplace.utils.feature_extractor import FeatureReduction
>>>>>>> 83c5de70

__all__ = [
    'LLLaplace',
    'FullLLLaplace',
    'KronLLLaplace',
    'DiagLLLaplace',
    'FunctionalLLLaplace',
]


class LLLaplace(ParametricLaplace):
    """Baseclass for all last-layer Laplace approximations in this library.
    Subclasses specify the structure of the Hessian approximation.
    See `BaseLaplace` for the full interface.

    A Laplace approximation is represented by a MAP which is given by the
    `model` parameter and a posterior precision or covariance specifying
    a Gaussian distribution \\(\\mathcal{N}(\\theta_{MAP}, P^{-1})\\).
    Here, only the parameters of the last layer of the neural network
    are treated probabilistically.
    The goal of this class is to compute the posterior precision \\(P\\)
    which sums as
    \\[
        P = \\sum_{n=1}^N \\nabla^2_\\theta \\log p(\\mathcal{D}_n \\mid \\theta)
        \\vert_{\\theta_{MAP}} + \\nabla^2_\\theta \\log p(\\theta) \\vert_{\\theta_{MAP}}.
    \\]
    Every subclass implements different approximations to the log likelihood Hessians,
    for example, a diagonal one. The prior is assumed to be Gaussian and therefore we have
    a simple form for \\(\\nabla^2_\\theta \\log p(\\theta) \\vert_{\\theta_{MAP}} = P_0 \\).
    In particular, we assume a scalar or diagonal prior precision so that in
    all cases \\(P_0 = \\textrm{diag}(p_0)\\) and the structure of \\(p_0\\) can be varied.

    Parameters
    ----------
    model : torch.nn.Module or `laplace.utils.feature_extractor.FeatureExtractor`
    likelihood : {'classification', 'regression'}
        determines the log likelihood Hessian approximation
    sigma_noise : torch.Tensor or float, default=1
        observation noise for the regression setting; must be 1 for classification
    prior_precision : torch.Tensor or float, default=1
        prior precision of a Gaussian prior (= weight decay);
        can be scalar, per-layer, or diagonal in the most general case
    prior_mean : torch.Tensor or float, default=0
        prior mean of a Gaussian prior, useful for continual learning
    temperature : float, default=1
        temperature of the likelihood; lower temperature leads to more
        concentrated posterior and vice versa.
    enable_backprop: bool, default=False
        whether to enable backprop to the input `x` through the Laplace predictive.
        Useful for e.g. Bayesian optimization.
    feature_reduction: FeatureReduction or str, optional, default=None
        when the last-layer `features` is a tensor of dim >= 3, this tells how to reduce
        it into a dim-2 tensor. E.g. in LLMs for non-language modeling problems,
        the penultultimate output is a tensor of shape `(batch_size, seq_len, embd_dim)`.
        But the last layer maps `(batch_size, embd_dim)` to `(batch_size, n_classes)`.
        Note: Make sure that this option faithfully reflects the reduction in the model
        definition. When inputting a string, available options are
        `{'pick_first', 'pick_last', 'average'}`.

    dict_key_x: str, default='input_ids'
        The dictionary key under which the input tensor `x` is stored. Only has effect
        when the model takes a `MutableMapping` as the input. Useful for Huggingface
        LLM models.
    dict_key_y: str, default='labels'
        The dictionary key under which the target tensor `y` is stored. Only has effect
        when the model takes a `MutableMapping` as the input. Useful for Huggingface
        LLM models.
    backend : subclasses of `laplace.curvature.CurvatureInterface`
        backend for access to curvature/Hessian approximations
    last_layer_name: str, default=None
        name of the model's last layer, if None it will be determined automatically
    backend_kwargs : dict, default=None
        arguments passed to the backend on initialization, for example to
        set the number of MC samples for stochastic approximations.
    """

    def __init__(
        self,
        model,
        likelihood,
        sigma_noise=1.0,
        prior_precision=1.0,
        prior_mean=0.0,
        temperature=1.0,
        enable_backprop=False,
        feature_reduction=None,
        dict_key_x='inputs_id',
        dict_key_y='labels',
        backend=None,
        last_layer_name=None,
        backend_kwargs=None,
        asdl_fisher_kwargs=None,
    ):
        if asdl_fisher_kwargs is not None:
            raise ValueError('Last-layer Laplace does not support asdl_fisher_kwargs.')

        self.H = None
        super().__init__(
            model,
            likelihood,
            sigma_noise=sigma_noise,
            prior_precision=1.0,
            prior_mean=0.0,
            temperature=temperature,
            enable_backprop=enable_backprop,
            dict_key_x=dict_key_x,
            dict_key_y=dict_key_y,
            backend=backend,
            backend_kwargs=backend_kwargs,
        )
        self.model = FeatureExtractor(
            deepcopy(model),
            last_layer_name=last_layer_name,
            enable_backprop=enable_backprop,
            feature_reduction=feature_reduction,
        )
        if self.model.last_layer is None:
            self.mean = None
            self.n_params = None
            self.n_layers = None
            # ignore checks of prior mean setter temporarily, check on .fit()
            self._prior_precision = prior_precision
            self._prior_mean = prior_mean
        else:
            self.n_params = len(
                parameters_to_vector(self.model.last_layer.parameters())
            )
            self.n_layers = len(list(self.model.last_layer.parameters()))
            self.prior_precision = prior_precision
            self.prior_mean = prior_mean
            self.mean = self.prior_mean
            self._init_H()
        self._backend_kwargs['last_layer'] = True
        self._last_layer_name = last_layer_name

    def fit(self, train_loader, override=True):
        """Fit the local Laplace approximation at the parameters of the model.

        Parameters
        ----------
        train_loader : torch.data.utils.DataLoader
            each iterate is a training batch (X, y);
            `train_loader.dataset` needs to be set to access \\(N\\), size of the data set
        override : bool, default=True
            whether to initialize H, loss, and n_data again; setting to False is useful for
            online learning settings to accumulate a sequential posterior approximation.
        """
        if not override:
            raise ValueError(
                'Last-layer Laplace approximations do not support `override=False`.'
            )

        self.model.eval()

        if self.model.last_layer is None:
            self.data = next(iter(train_loader))
            self._find_last_layer(self.data)
            params = parameters_to_vector(self.model.last_layer.parameters()).detach()
            self.n_params = len(params)
            self.n_layers = len(list(self.model.last_layer.parameters()))
            # here, check the already set prior precision again
            self.prior_precision = self._prior_precision
            self.prior_mean = self._prior_mean
            self._init_H()

        super().fit(train_loader, override=override)
        self.mean = parameters_to_vector(self.model.last_layer.parameters())

        if not self.enable_backprop:
            self.mean = self.mean.detach()

    def _glm_predictive_distribution(self, X, joint=False):
        Js, f_mu = self.backend.last_layer_jacobians(X)

        if joint:
            f_mu = f_mu.flatten()  # (batch*out)
            f_var = self.functional_covariance(Js)  # (batch*out, batch*out)
        else:
            f_var = self.functional_variance(Js)

        return (
            (f_mu.detach(), f_var.detach())
            if not self.enable_backprop
            else (f_mu, f_var)
        )

    def _nn_predictive_samples(self, X, n_samples=100, generator=None, **model_kwargs):
        fs = list()

        feats = None
        for sample in self.sample(n_samples, generator):
            vector_to_parameters(sample, self.model.last_layer.parameters())

            if feats is None:
                # Cache features at the first iteration
                f, feats = self.model.forward_with_features(
                    X.to(self._device), **model_kwargs
                )
            else:
                # Used the cached features for the rest iterations
                f = self.model.last_layer(feats)

            fs.append(f.detach() if not self.enable_backprop else f)

        vector_to_parameters(self.mean, self.model.last_layer.parameters())
        fs = torch.stack(fs)

        if self.likelihood == 'classification':
            fs = torch.softmax(fs, dim=-1)

        return fs

    def _nn_predictive_classification(
        self, X, n_samples=100, generator=None, **model_kwargs
    ):
        py = 0

        feats = None
        for sample in self.sample(n_samples, generator):
            vector_to_parameters(sample, self.model.last_layer.parameters())

            if feats is None:
                # Cache features at the first iteration
                logits, feats = self.model.forward_with_features(
                    X.to(self._device), **model_kwargs
                )
            else:
                # Used the cached features for the rest iterations
                logits = self.model.last_layer(feats)

            py += torch.softmax(logits.detach(), dim=-1) / n_samples

        vector_to_parameters(self.mean, self.model.last_layer.parameters())
        return py

    @property
    def prior_precision_diag(self):
        """Obtain the diagonal prior precision \\(p_0\\) constructed from either
        a scalar or diagonal prior precision.

        Returns
        -------
        prior_precision_diag : torch.Tensor
        """
        if len(self.prior_precision) == 1:  # scalar
            return self.prior_precision * torch.ones_like(self.mean)

        elif len(self.prior_precision) == self.n_params:  # diagonal
            return self.prior_precision

        else:
            raise ValueError('Mismatch of prior and model. Diagonal or scalar prior.')

    def state_dict(self) -> dict:
        state_dict = super().state_dict()
        state_dict['data'] = getattr(self, 'data', None)  # None if not present
        state_dict['_last_layer_name'] = self._last_layer_name
        return state_dict

    def load_state_dict(self, state_dict: dict):
        if self._last_layer_name != state_dict['_last_layer_name']:
            raise ValueError('Different `last_layer_name` detected!')

        self.data = state_dict['data']
        if self.data is not None:
            self._find_last_layer(self.data)

        super().load_state_dict(state_dict)

        params = parameters_to_vector(self.model.last_layer.parameters()).detach()
        self.n_params = len(params)
        self.n_layers = len(list(self.model.last_layer.parameters()))

    @torch.no_grad()
    def _find_last_layer(self, data: Union[torch.Tensor, MutableMapping]) -> None:
        # To support Huggingface dataset
        if isinstance(data, MutableMapping):
            self.model.find_last_layer(data)
        else:
            X = data[0]
            try:
                self.model.find_last_layer(X[:1].to(self._device))
            except (TypeError, AttributeError):
                self.model.find_last_layer(X.to(self._device))


class FullLLLaplace(LLLaplace, FullLaplace):
    """Last-layer Laplace approximation with full, i.e., dense, log likelihood Hessian approximation
    and hence posterior precision. Based on the chosen `backend` parameter, the full
    approximation can be, for example, a generalized Gauss-Newton matrix.
    Mathematically, we have \\(P \\in \\mathbb{R}^{P \\times P}\\).
    See `FullLaplace`, `LLLaplace`, and `BaseLaplace` for the full interface.
    """

    # key to map to correct subclass of BaseLaplace, (subset of weights, Hessian structure)
    _key = ('last_layer', 'full')


class KronLLLaplace(LLLaplace, KronLaplace):
    """Last-layer Laplace approximation with Kronecker factored log likelihood Hessian approximation
    and hence posterior precision.
    Mathematically, we have for the last parameter group, i.e., torch.nn.Linear,
    that \\P\\approx Q \\otimes H\\.
    See `KronLaplace`, `LLLaplace`, and `BaseLaplace` for the full interface and see
    `laplace.utils.matrix.Kron` and `laplace.utils.matrix.KronDecomposed` for the structure of
    the Kronecker factors. `Kron` is used to aggregate factors by summing up and
    `KronDecomposed` is used to add the prior, a Hessian factor (e.g. temperature),
    and computing posterior covariances, marginal likelihood, etc.
    Use of `damping` is possible by initializing or setting `damping=True`.
    """

    # key to map to correct subclass of BaseLaplace, (subset of weights, Hessian structure)
    _key = ('last_layer', 'kron')

    def __init__(
        self,
        model,
        likelihood,
        sigma_noise=1.0,
        prior_precision=1.0,
        prior_mean=0.0,
        temperature=1.0,
        enable_backprop=False,
        feature_reduction=None,
        dict_key_x='inputs_id',
        dict_key_y='labels',
        backend=None,
        last_layer_name=None,
        damping=False,
        **backend_kwargs,
    ):
        self.damping = damping
        super().__init__(
            model,
            likelihood,
            sigma_noise,
            prior_precision,
            prior_mean,
            temperature,
            enable_backprop,
            feature_reduction,
            dict_key_x,
            dict_key_y,
            backend,
            last_layer_name,
            backend_kwargs,
        )

    def _init_H(self):
        self.H = Kron.init_from_model(self.model.last_layer, self._device)


class DiagLLLaplace(LLLaplace, DiagLaplace):
    """Last-layer Laplace approximation with diagonal log likelihood Hessian approximation
    and hence posterior precision.
    Mathematically, we have \\(P \\approx \\textrm{diag}(P)\\).
    See `DiagLaplace`, `LLLaplace`, and `BaseLaplace` for the full interface.
    """

    # key to map to correct subclass of BaseLaplace, (subset of weights, Hessian structure)
    _key = ('last_layer', 'diag')


class FunctionalLLLaplace(FunctionalLaplace):
    """Here not much changes in terms of GP inference compared to FunctionalLaplace class.
    Since now we treat only the last layer probabilistically and the rest of the network is used as a "fixed feature
    extractor", that means that the \\(X \in \mathbb{R}^{M \\times D}\\) in GP inference changes
    to \\(\\tilde{X} \\in \mathbb{R}^{M \\times l_{n-1}} \\),  where \\(l_{n-1}\\) is the dimension of the output
    of the penultimate NN layer.

    See `FunctionalLaplace` for the full interface.
    """

    # key to map to correct subclass of BaseLaplace, (subset of weights, Hessian structure)
    _key = ('last_layer', 'gp')

    def __init__(
        self,
        model: nn.Module,
        likelihood: Likelihood | str,
        num_data: int,
        sigma_noise: float | torch.Tensor = 1.0,
        prior_precision: float | torch.Tensor = 1.0,
        prior_mean: float | torch.Tensor = 0.0,
        temperature: float = 1.0,
        enable_backprop: bool = False,
        last_layer_name=None,
        backend: type[CurvatureInterface] | None = BackPackGGN,
        backend_kwargs: dict[str, Any] | None = None,
        diagonal_kernel: bool = False,
        seed: int = 0,
    ):
        super().__init__(
            model,
            likelihood,
            num_data=num_data,
            sigma_noise=sigma_noise,
            prior_precision=prior_precision,
            prior_mean=0.0,
            temperature=temperature,
            backend=backend,
            enable_backprop=enable_backprop,
            backend_kwargs=backend_kwargs,
            diagonal_kernel=diagonal_kernel,
            seed=seed,
        )
        self._last_layer_name = last_layer_name
        self.model = FeatureExtractor(
            deepcopy(model),
            last_layer_name=last_layer_name,
            enable_backprop=enable_backprop,
        )
        if self.model.last_layer is None:
            self.n_params = None
            self.n_layers = None
            # ignore checks of prior mean setter temporarily, check on .fit()
            self._prior_precision = prior_precision
            self._prior_mean = prior_mean
        else:
            self.n_params = len(self.mean)
            self.n_layers = len(list(self.model.last_layer.parameters()))
            self.prior_precision = prior_precision
            self.prior_mean = prior_mean
        self._backend_kwargs['last_layer'] = True

    def fit(self, train_loader : DataLoader) -> None:
        """Fit the Laplace approximation of a GP posterior.

        Parameters
        ----------
        train_loader : torch.data.utils.DataLoader
            `train_loader.dataset` needs to be set to access \\(N\\), size of the data set
            `train_loader.batch_size` needs to be set to access \\(b\\) batch_size
        """
        self.model.eval()

        if self.model.last_layer is None:
            self.data = next(iter(train_loader))
            with torch.no_grad():
                self._find_last_layer(self.data)
            self.mean = parameters_to_vector(
                self.model.last_layer.parameters()
            ).detach()
            self.n_params = len(self.mean)
            self.n_layers = len(list(self.model.last_layer.parameters()))
            # here, check the already set prior precision again
            self.prior_precision = self._prior_precision
            self.prior_mean = self._prior_mean

        super().fit(train_loader)

    def _jacobians(self, X : torch.Tensor) -> torch.Tensor:
        """
        A helper function to compute jacobians.
        """
        return self.backend.last_layer_jacobians(X, enable_backprop=self.enable_backprop)

    @torch.no_grad()
    def _find_last_layer(self, data: Union[torch.Tensor, MutableMapping]) -> None:
        # To support Huggingface dataset
        if isinstance(data, MutableMapping):
            self.model.find_last_layer(data)
        else:
            X = data[0]
            try:
                self.model.find_last_layer(X[:1].to(self._device))
            except (TypeError, AttributeError):
                self.model.find_last_layer(X.to(self._device))


    def state_dict(self) -> dict:
        state_dict = super().state_dict()
        state_dict['data'] = getattr(self, 'data', None)  # None if not present
        state_dict['_last_layer_name'] = self._last_layer_name
        return state_dict

    def load_state_dict(self, state_dict: dict):
        if self._last_layer_name != state_dict['_last_layer_name']:
            raise ValueError('Different `last_layer_name` detected!')

        self.data = state_dict['data']
        if self.data is not None:
            self._find_last_layer(self.data)

        super().load_state_dict(state_dict)

        params = parameters_to_vector(self.model.last_layer.parameters()).detach()
        self.n_params = len(params)
        self.n_layers = len(list(self.model.last_layer.parameters()))<|MERGE_RESOLUTION|>--- conflicted
+++ resolved
@@ -19,15 +19,12 @@
 from torch.utils.data import DataLoader
 
 from laplace.curvature import BackPackGGN
+from laplace.curvature.curvature import CurvatureInterface
 
 from laplace.utils import FeatureExtractor, Kron
-<<<<<<< HEAD
-from laplace.curvature.curvature import CurvatureInterface
-
 from laplace.utils.enums import Likelihood
-=======
 from laplace.utils.feature_extractor import FeatureReduction
->>>>>>> 83c5de70
+
 
 __all__ = [
     'LLLaplace',
