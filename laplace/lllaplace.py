from collections.abc import MutableMapping
from copy import deepcopy

from typing import Union, Any

import torch
from torch import nn

from torch.nn.utils import parameters_to_vector, vector_to_parameters

<<<<<<< HEAD

from laplace.baselaplace import (
    DiagLaplace,
    FullLaplace,
    FunctionalLaplace,
    KronLaplace,
    ParametricLaplace,
)
from torch.utils.data import DataLoader

from laplace.curvature import BackPackGGN
from laplace.curvature.curvature import CurvatureInterface

from laplace.utils import FeatureExtractor, Kron
from laplace.utils.enums import Likelihood
from laplace.utils.feature_extractor import FeatureReduction


__all__ = [
    'LLLaplace',
    'FullLLLaplace',
    'KronLLLaplace',
    'DiagLLLaplace',
    'FunctionalLLLaplace',
]
=======
from laplace.baselaplace import DiagLaplace, FullLaplace, KronLaplace, ParametricLaplace
from laplace.utils import FeatureExtractor, Kron

__all__ = ["LLLaplace", "FullLLLaplace", "KronLLLaplace", "DiagLLLaplace"]
>>>>>>> 7763a523


class LLLaplace(ParametricLaplace):
    """Baseclass for all last-layer Laplace approximations in this library.
    Subclasses specify the structure of the Hessian approximation.
    See `BaseLaplace` for the full interface.

    A Laplace approximation is represented by a MAP which is given by the
    `model` parameter and a posterior precision or covariance specifying
    a Gaussian distribution \\(\\mathcal{N}(\\theta_{MAP}, P^{-1})\\).
    Here, only the parameters of the last layer of the neural network
    are treated probabilistically.
    The goal of this class is to compute the posterior precision \\(P\\)
    which sums as
    \\[
        P = \\sum_{n=1}^N \\nabla^2_\\theta \\log p(\\mathcal{D}_n \\mid \\theta)
        \\vert_{\\theta_{MAP}} + \\nabla^2_\\theta \\log p(\\theta) \\vert_{\\theta_{MAP}}.
    \\]
    Every subclass implements different approximations to the log likelihood Hessians,
    for example, a diagonal one. The prior is assumed to be Gaussian and therefore we have
    a simple form for \\(\\nabla^2_\\theta \\log p(\\theta) \\vert_{\\theta_{MAP}} = P_0 \\).
    In particular, we assume a scalar or diagonal prior precision so that in
    all cases \\(P_0 = \\textrm{diag}(p_0)\\) and the structure of \\(p_0\\) can be varied.

    Parameters
    ----------
    model : torch.nn.Module or `laplace.utils.feature_extractor.FeatureExtractor`
    likelihood : {'classification', 'regression'}
        determines the log likelihood Hessian approximation
    sigma_noise : torch.Tensor or float, default=1
        observation noise for the regression setting; must be 1 for classification
    prior_precision : torch.Tensor or float, default=1
        prior precision of a Gaussian prior (= weight decay);
        can be scalar, per-layer, or diagonal in the most general case
    prior_mean : torch.Tensor or float, default=0
        prior mean of a Gaussian prior, useful for continual learning
    temperature : float, default=1
        temperature of the likelihood; lower temperature leads to more
        concentrated posterior and vice versa.
    enable_backprop: bool, default=False
        whether to enable backprop to the input `x` through the Laplace predictive.
        Useful for e.g. Bayesian optimization.
    feature_reduction: FeatureReduction or str, optional, default=None
        when the last-layer `features` is a tensor of dim >= 3, this tells how to reduce
        it into a dim-2 tensor. E.g. in LLMs for non-language modeling problems,
        the penultultimate output is a tensor of shape `(batch_size, seq_len, embd_dim)`.
        But the last layer maps `(batch_size, embd_dim)` to `(batch_size, n_classes)`.
        Note: Make sure that this option faithfully reflects the reduction in the model
        definition. When inputting a string, available options are
        `{'pick_first', 'pick_last', 'average'}`.

    dict_key_x: str, default='input_ids'
        The dictionary key under which the input tensor `x` is stored. Only has effect
        when the model takes a `MutableMapping` as the input. Useful for Huggingface
        LLM models.
    dict_key_y: str, default='labels'
        The dictionary key under which the target tensor `y` is stored. Only has effect
        when the model takes a `MutableMapping` as the input. Useful for Huggingface
        LLM models.
    backend : subclasses of `laplace.curvature.CurvatureInterface`
        backend for access to curvature/Hessian approximations
    last_layer_name: str, default=None
        name of the model's last layer, if None it will be determined automatically
    backend_kwargs : dict, default=None
        arguments passed to the backend on initialization, for example to
        set the number of MC samples for stochastic approximations.
    """

    def __init__(
        self,
        model,
        likelihood,
        sigma_noise=1.0,
        prior_precision=1.0,
        prior_mean=0.0,
        temperature=1.0,
        enable_backprop=False,
        feature_reduction=None,
        dict_key_x="inputs_id",
        dict_key_y="labels",
        backend=None,
        last_layer_name=None,
        backend_kwargs=None,
        asdl_fisher_kwargs=None,
    ):
        if asdl_fisher_kwargs is not None:
            raise ValueError("Last-layer Laplace does not support asdl_fisher_kwargs.")

        self.H = None
        super().__init__(
            model,
            likelihood,
            sigma_noise=sigma_noise,
            prior_precision=1.0,
            prior_mean=0.0,
            temperature=temperature,
            enable_backprop=enable_backprop,
            dict_key_x=dict_key_x,
            dict_key_y=dict_key_y,
            backend=backend,
            backend_kwargs=backend_kwargs,
        )
        self.model = FeatureExtractor(
            deepcopy(model),
            last_layer_name=last_layer_name,
            enable_backprop=enable_backprop,
            feature_reduction=feature_reduction,
        )
        if self.model.last_layer is None:
            self.mean = None
            self.n_params = None
            self.n_layers = None
            # ignore checks of prior mean setter temporarily, check on .fit()
            self._prior_precision = prior_precision
            self._prior_mean = prior_mean
        else:
            self.n_params = len(
                parameters_to_vector(self.model.last_layer.parameters())
            )
            self.n_layers = len(list(self.model.last_layer.parameters()))
            self.prior_precision = prior_precision
            self.prior_mean = prior_mean
            self.mean = self.prior_mean
            self._init_H()
        self._backend_kwargs["last_layer"] = True
        self._last_layer_name = last_layer_name

    def fit(self, train_loader, override=True):
        """Fit the local Laplace approximation at the parameters of the model.

        Parameters
        ----------
        train_loader : torch.data.utils.DataLoader
            each iterate is a training batch (X, y);
            `train_loader.dataset` needs to be set to access \\(N\\), size of the data set
        override : bool, default=True
            whether to initialize H, loss, and n_data again; setting to False is useful for
            online learning settings to accumulate a sequential posterior approximation.
        """
        if not override:
            raise ValueError(
                "Last-layer Laplace approximations do not support `override=False`."
            )

        self.model.eval()

        if self.model.last_layer is None:
            self.data = next(iter(train_loader))
            self._find_last_layer(self.data)
            params = parameters_to_vector(self.model.last_layer.parameters()).detach()
            self.n_params = len(params)
            self.n_layers = len(list(self.model.last_layer.parameters()))
            # here, check the already set prior precision again
            self.prior_precision = self._prior_precision
            self.prior_mean = self._prior_mean
            self._init_H()

        super().fit(train_loader, override=override)
        self.mean = parameters_to_vector(self.model.last_layer.parameters())

        if not self.enable_backprop:
            self.mean = self.mean.detach()

    def _glm_predictive_distribution(self, X, joint=False):
        Js, f_mu = self.backend.last_layer_jacobians(X)

        if joint:
            f_mu = f_mu.flatten()  # (batch*out)
            f_var = self.functional_covariance(Js)  # (batch*out, batch*out)
        else:
            f_var = self.functional_variance(Js)

        return (
            (f_mu.detach(), f_var.detach())
            if not self.enable_backprop
            else (f_mu, f_var)
        )

    def _nn_predictive_samples(self, X, n_samples=100, generator=None, **model_kwargs):
        fs = list()

        feats = None
        for sample in self.sample(n_samples, generator):
            vector_to_parameters(sample, self.model.last_layer.parameters())

            if feats is None:
                # Cache features at the first iteration
                f, feats = self.model.forward_with_features(
                    X.to(self._device), **model_kwargs
                )
            else:
                # Used the cached features for the rest iterations
                f = self.model.last_layer(feats)

            fs.append(f.detach() if not self.enable_backprop else f)

        vector_to_parameters(self.mean, self.model.last_layer.parameters())
        fs = torch.stack(fs)

        if self.likelihood == "classification":
            fs = torch.softmax(fs, dim=-1)

        return fs

    def _nn_predictive_classification(
        self, X, n_samples=100, generator=None, **model_kwargs
    ):
        py = 0

        feats = None
        for sample in self.sample(n_samples, generator):
            vector_to_parameters(sample, self.model.last_layer.parameters())

            if feats is None:
                # Cache features at the first iteration
                logits, feats = self.model.forward_with_features(
                    X.to(self._device), **model_kwargs
                )
            else:
                # Used the cached features for the rest iterations
                logits = self.model.last_layer(feats)

            py += torch.softmax(logits.detach(), dim=-1) / n_samples

        vector_to_parameters(self.mean, self.model.last_layer.parameters())
        return py

    @property
    def prior_precision_diag(self):
        """Obtain the diagonal prior precision \\(p_0\\) constructed from either
        a scalar or diagonal prior precision.

        Returns
        -------
        prior_precision_diag : torch.Tensor
        """
        if len(self.prior_precision) == 1:  # scalar
            return self.prior_precision * torch.ones_like(self.mean)

        elif len(self.prior_precision) == self.n_params:  # diagonal
            return self.prior_precision

        else:
            raise ValueError("Mismatch of prior and model. Diagonal or scalar prior.")

    def state_dict(self) -> dict:
        state_dict = super().state_dict()
        state_dict["data"] = getattr(self, "data", None)  # None if not present
        state_dict["_last_layer_name"] = self._last_layer_name
        return state_dict

    def load_state_dict(self, state_dict: dict):
        if self._last_layer_name != state_dict["_last_layer_name"]:
            raise ValueError("Different `last_layer_name` detected!")

        self.data = state_dict["data"]
        if self.data is not None:
            self._find_last_layer(self.data)

        super().load_state_dict(state_dict)

        params = parameters_to_vector(self.model.last_layer.parameters()).detach()
        self.n_params = len(params)
        self.n_layers = len(list(self.model.last_layer.parameters()))

    @torch.no_grad()
    def _find_last_layer(self, data: Union[torch.Tensor, MutableMapping]) -> None:
        # To support Huggingface dataset
        if isinstance(data, MutableMapping):
            self.model.find_last_layer(data)
        else:
            X = data[0]
            try:
                self.model.find_last_layer(X[:1].to(self._device))
            except (TypeError, AttributeError):
                self.model.find_last_layer(X.to(self._device))


class FullLLLaplace(LLLaplace, FullLaplace):
    """Last-layer Laplace approximation with full, i.e., dense, log likelihood Hessian approximation
    and hence posterior precision. Based on the chosen `backend` parameter, the full
    approximation can be, for example, a generalized Gauss-Newton matrix.
    Mathematically, we have \\(P \\in \\mathbb{R}^{P \\times P}\\).
    See `FullLaplace`, `LLLaplace`, and `BaseLaplace` for the full interface.
    """

    # key to map to correct subclass of BaseLaplace, (subset of weights, Hessian structure)
    _key = ("last_layer", "full")


class KronLLLaplace(LLLaplace, KronLaplace):
    """Last-layer Laplace approximation with Kronecker factored log likelihood Hessian approximation
    and hence posterior precision.
    Mathematically, we have for the last parameter group, i.e., torch.nn.Linear,
    that \\P\\approx Q \\otimes H\\.
    See `KronLaplace`, `LLLaplace`, and `BaseLaplace` for the full interface and see
    `laplace.utils.matrix.Kron` and `laplace.utils.matrix.KronDecomposed` for the structure of
    the Kronecker factors. `Kron` is used to aggregate factors by summing up and
    `KronDecomposed` is used to add the prior, a Hessian factor (e.g. temperature),
    and computing posterior covariances, marginal likelihood, etc.
    Use of `damping` is possible by initializing or setting `damping=True`.
    """

    # key to map to correct subclass of BaseLaplace, (subset of weights, Hessian structure)
    _key = ("last_layer", "kron")

    def __init__(
        self,
        model,
        likelihood,
        sigma_noise=1.0,
        prior_precision=1.0,
        prior_mean=0.0,
        temperature=1.0,
        enable_backprop=False,
        feature_reduction=None,
        dict_key_x="inputs_id",
        dict_key_y="labels",
        backend=None,
        last_layer_name=None,
        damping=False,
        **backend_kwargs,
    ):
        self.damping = damping
        super().__init__(
            model,
            likelihood,
            sigma_noise,
            prior_precision,
            prior_mean,
            temperature,
            enable_backprop,
            feature_reduction,
            dict_key_x,
            dict_key_y,
            backend,
            last_layer_name,
            backend_kwargs,
        )

    def _init_H(self):
        self.H = Kron.init_from_model(self.model.last_layer, self._device)


class DiagLLLaplace(LLLaplace, DiagLaplace):
    """Last-layer Laplace approximation with diagonal log likelihood Hessian approximation
    and hence posterior precision.
    Mathematically, we have \\(P \\approx \\textrm{diag}(P)\\).
    See `DiagLaplace`, `LLLaplace`, and `BaseLaplace` for the full interface.
    """

    # key to map to correct subclass of BaseLaplace, (subset of weights, Hessian structure)
<<<<<<< HEAD
    _key = ('last_layer', 'diag')


class FunctionalLLLaplace(FunctionalLaplace):
    """Here not much changes in terms of GP inference compared to FunctionalLaplace class.
    Since now we treat only the last layer probabilistically and the rest of the network is used as a "fixed feature
    extractor", that means that the \\(X \in \mathbb{R}^{M \\times D}\\) in GP inference changes
    to \\(\\tilde{X} \\in \mathbb{R}^{M \\times l_{n-1}} \\),  where \\(l_{n-1}\\) is the dimension of the output
    of the penultimate NN layer.

    See `FunctionalLaplace` for the full interface.
    """

    # key to map to correct subclass of BaseLaplace, (subset of weights, Hessian structure)
    _key = ('last_layer', 'gp')

    def __init__(
        self,
        model: nn.Module,
        likelihood: Likelihood | str,
        num_data: int,
        sigma_noise: float | torch.Tensor = 1.0,
        prior_precision: float | torch.Tensor = 1.0,
        prior_mean: float | torch.Tensor = 0.0,
        temperature: float = 1.0,
        enable_backprop: bool = False,
        last_layer_name=None,
        backend: type[CurvatureInterface] | None = BackPackGGN,
        backend_kwargs: dict[str, Any] | None = None,
        diagonal_kernel: bool = False,
        seed: int = 0,
    ):
        super().__init__(
            model,
            likelihood,
            num_data=num_data,
            sigma_noise=sigma_noise,
            prior_precision=prior_precision,
            prior_mean=0.0,
            temperature=temperature,
            backend=backend,
            enable_backprop=enable_backprop,
            backend_kwargs=backend_kwargs,
            diagonal_kernel=diagonal_kernel,
            seed=seed,
        )
        self._last_layer_name = last_layer_name
        self.model = FeatureExtractor(
            deepcopy(model),
            last_layer_name=last_layer_name,
            enable_backprop=enable_backprop,
        )
        if self.model.last_layer is None:
            self.n_params = None
            self.n_layers = None
            # ignore checks of prior mean setter temporarily, check on .fit()
            self._prior_precision = prior_precision
            self._prior_mean = prior_mean
        else:
            self.n_params = len(self.mean)
            self.n_layers = len(list(self.model.last_layer.parameters()))
            self.prior_precision = prior_precision
            self.prior_mean = prior_mean
        self._backend_kwargs['last_layer'] = True

    def fit(self, train_loader : DataLoader) -> None:
        """Fit the Laplace approximation of a GP posterior.

        Parameters
        ----------
        train_loader : torch.data.utils.DataLoader
            `train_loader.dataset` needs to be set to access \\(N\\), size of the data set
            `train_loader.batch_size` needs to be set to access \\(b\\) batch_size
        """
        self.model.eval()

        if self.model.last_layer is None:
            self.data = next(iter(train_loader))
            with torch.no_grad():
                self._find_last_layer(self.data)
            self.mean = parameters_to_vector(
                self.model.last_layer.parameters()
            ).detach()
            self.n_params = len(self.mean)
            self.n_layers = len(list(self.model.last_layer.parameters()))
            # here, check the already set prior precision again
            self.prior_precision = self._prior_precision
            self.prior_mean = self._prior_mean

        super().fit(train_loader)

    def _jacobians(self, X : torch.Tensor) -> torch.Tensor:
        """
        A helper function to compute jacobians.
        """
        return self.backend.last_layer_jacobians(X, enable_backprop=self.enable_backprop)

    @torch.no_grad()
    def _find_last_layer(self, data: Union[torch.Tensor, MutableMapping]) -> None:
        # To support Huggingface dataset
        if isinstance(data, MutableMapping):
            self.model.find_last_layer(data)
        else:
            X = data[0]
            try:
                self.model.find_last_layer(X[:1].to(self._device))
            except (TypeError, AttributeError):
                self.model.find_last_layer(X.to(self._device))


    def state_dict(self) -> dict:
        state_dict = super().state_dict()
        state_dict['data'] = getattr(self, 'data', None)  # None if not present
        state_dict['_last_layer_name'] = self._last_layer_name
        return state_dict

    def load_state_dict(self, state_dict: dict):
        if self._last_layer_name != state_dict['_last_layer_name']:
            raise ValueError('Different `last_layer_name` detected!')

        self.data = state_dict['data']
        if self.data is not None:
            self._find_last_layer(self.data)

        super().load_state_dict(state_dict)

        params = parameters_to_vector(self.model.last_layer.parameters()).detach()
        self.n_params = len(params)
        self.n_layers = len(list(self.model.last_layer.parameters()))
=======
    _key = ("last_layer", "diag")
>>>>>>> 7763a523
<|MERGE_RESOLUTION|>--- conflicted
+++ resolved
@@ -7,8 +7,6 @@
 from torch import nn
 
 from torch.nn.utils import parameters_to_vector, vector_to_parameters
-
-<<<<<<< HEAD
 
 from laplace.baselaplace import (
     DiagLaplace,
@@ -34,12 +32,7 @@
     'DiagLLLaplace',
     'FunctionalLLLaplace',
 ]
-=======
-from laplace.baselaplace import DiagLaplace, FullLaplace, KronLaplace, ParametricLaplace
-from laplace.utils import FeatureExtractor, Kron
-
-__all__ = ["LLLaplace", "FullLLLaplace", "KronLLLaplace", "DiagLLLaplace"]
->>>>>>> 7763a523
+
 
 
 class LLLaplace(ParametricLaplace):
@@ -392,7 +385,6 @@
     """
 
     # key to map to correct subclass of BaseLaplace, (subset of weights, Hessian structure)
-<<<<<<< HEAD
     _key = ('last_layer', 'diag')
 
 
@@ -521,7 +513,4 @@
 
         params = parameters_to_vector(self.model.last_layer.parameters()).detach()
         self.n_params = len(params)
-        self.n_layers = len(list(self.model.last_layer.parameters()))
-=======
-    _key = ("last_layer", "diag")
->>>>>>> 7763a523
+        self.n_layers = len(list(self.model.last_layer.parameters()))