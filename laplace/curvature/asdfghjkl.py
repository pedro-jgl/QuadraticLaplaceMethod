import warnings

import numpy as np
import torch
from asdfghjkl import (
    COV,
    FISHER_EXACT,
    FISHER_MC,
    SHAPE_DIAG,
    SHAPE_FULL,
    SHAPE_KRON,
    fisher_for_cross_entropy,
)
from asdfghjkl.gradient import batch_gradient
from asdfghjkl.hessian import hessian_eigenvalues, hessian_for_loss

from laplace.curvature import CurvatureInterface, EFInterface, GGNInterface
from laplace.utils import Kron, _is_batchnorm

EPS = 1e-6


class AsdfghjklInterface(CurvatureInterface):
    """Interface for asdfghjkl backend."""

    def jacobians(self, x, enable_backprop=False):
        """Compute Jacobians \\(\\nabla_\\theta f(x;\\theta)\\) at current parameter \\(\\theta\\)
        using asdfghjkl's gradient per output dimension.

        Parameters
        ----------
        x : torch.Tensor
            input data `(batch, input_shape)` on compatible device with model.
        enable_backprop : bool, default = False
            whether to enable backprop through the Js and f w.r.t. x

        Returns
        -------
        Js : torch.Tensor
            Jacobians `(batch, parameters, outputs)`
        f : torch.Tensor
            output function `(batch, outputs)`
        """
        Js = list()
        for i in range(self.model.output_size):

            def loss_fn(outputs, targets):
                return outputs[:, i].sum()

            f = batch_gradient(self.model, loss_fn, x, None).detach()
            Jk = _get_batch_grad(self.model)
            if self.subnetwork_indices is not None:
                Jk = Jk[:, self.subnetwork_indices]
            Js.append(Jk)
        Js = torch.stack(Js, dim=1)
        return Js, f

    def gradients(self, x, y):
        """Compute gradients \\(\\nabla_\\theta \\ell(f(x;\\theta, y)\\) at current parameter
        \\(\\theta\\) using asdfghjkl's backend.

        Parameters
        ----------
        x : torch.Tensor
            input data `(batch, input_shape)` on compatible device with model.
        y : torch.Tensor

        Returns
        -------
        loss : torch.Tensor
        Gs : torch.Tensor
            gradients `(batch, parameters)`
        """
        f = batch_gradient(self.model, self.lossfunc, x, y).detach()
        Gs = _get_batch_grad(self._model)
        if self.subnetwork_indices is not None:
            Gs = Gs[:, self.subnetwork_indices]
        loss = self.lossfunc(f, y)
        return Gs, loss

    @property
    def _ggn_type(self):
        raise NotImplementedError

    def _get_kron_factors(self, curv, M):
        kfacs = list()
        for module in curv._model.modules():
            if _is_batchnorm(module):
                warnings.warn("BatchNorm unsupported for Kron, ignore.")
                continue

            stats = getattr(module, self._ggn_type, None)
            if stats is None:
                continue
            if hasattr(module, "bias") and module.bias is not None:
                # split up bias and weights
                kfacs.append([stats.kron.B, stats.kron.A[:-1, :-1]])
                kfacs.append([stats.kron.B * stats.kron.A[-1, -1] / M])
            elif hasattr(module, "weight"):
                p, q = stats.kron.B.numel(), stats.kron.A.numel()
                if p == q == 1:
                    kfacs.append([stats.kron.B * stats.kron.A])
                else:
                    kfacs.append([stats.kron.B, stats.kron.A])
            else:
                raise ValueError(f"Whats happening with {module}?")
        return Kron(kfacs)

    @staticmethod
    def _rescale_kron_factors(kron, N):
        for F in kron.kfacs:
            if len(F) == 2:
                F[1] *= 1 / N
        return kron

    def diag(self, X, y, **kwargs):
        with torch.no_grad():
            if self.last_layer:
                f, X = self.model.forward_with_features(X)
            else:
                f = self.model(X)
            loss = self.lossfunc(f, y)
        curv = fisher_for_cross_entropy(
            self._model, self._ggn_type, SHAPE_DIAG, inputs=X, targets=y
        )
        diag_ggn = curv.matrices_to_vector(None)
        if self.subnetwork_indices is not None:
            diag_ggn = diag_ggn[self.subnetwork_indices]
        return self.factor * loss, self.factor * diag_ggn

    def kron(self, X, y, N, **kwargs):
        with torch.no_grad():
            if self.last_layer:
                f, X = self.model.forward_with_features(X)
            else:
                f = self.model(X)
            loss = self.lossfunc(f, y)
        curv = fisher_for_cross_entropy(
            self._model, self._ggn_type, SHAPE_KRON, inputs=X, targets=y
        )
        M = len(y)
        kron = self._get_kron_factors(curv, M)
        kron = self._rescale_kron_factors(kron, N)
        return self.factor * loss, self.factor * kron


class AsdfghjklHessian(AsdfghjklInterface):
    def __init__(
        self,
        model,
        likelihood,
        last_layer=False,
        dict_key_x='input_ids',
        dict_key_y='labels',
        low_rank=10,
    ):
        super().__init__(
            model,
            likelihood,
            last_layer,
            None,
            dict_key_x='input_ids',
            dict_key_y='labels',
        )
        self.low_rank = low_rank

    @property
    def _ggn_type(self):
        raise NotImplementedError()

    def full(self, x, y, **kwargs):
        hessian_for_loss(self.model, self.lossfunc, SHAPE_FULL, x, y)
        H = self._model.hessian.data
        loss = self.lossfunc(self.model(x), y).detach()
        return self.factor * loss, self.factor * H

    def eig_lowrank(self, data_loader):
        # compute truncated eigendecomposition of the Hessian, only keep eigvals > EPS
        eigvals, eigvecs = hessian_eigenvalues(
            self.model,
            self.lossfunc,
            data_loader,
            top_n=self.low_rank,
            max_iters=self.low_rank * 10,
        )
        eigvals = torch.from_numpy(np.array(eigvals))
        mask = eigvals > EPS
        eigvecs = torch.stack(
            [torch.cat([p.flatten() for p in params]) for params in eigvecs], dim=1
        )[:, mask]
        device = eigvecs.device
        eigvals = eigvals[mask].to(eigvecs.dtype).to(device)
        loss = sum(
            [
                self.lossfunc(self.model(x.to(device)).detach(), y.to(device))
                for x, y in data_loader
            ]
        )
        return eigvecs, self.factor * eigvals, self.factor * loss


class AsdfghjklGGN(AsdfghjklInterface, GGNInterface):
    """Implementation of the `GGNInterface` using asdfghjkl."""

    def __init__(
        self,
        model,
        likelihood,
        last_layer=False,
        subnetwork_indices=None,
        dict_key_x='input_ids',
        dict_key_y='labels',
        stochastic=False,
    ):
<<<<<<< HEAD
        if likelihood != "classification":
            raise ValueError("This backend only supports classification currently.")
        super().__init__(model, likelihood, last_layer, subnetwork_indices)
=======
        if likelihood != 'classification':
            raise ValueError('This backend only supports classification currently.')
        super().__init__(
            model, likelihood, last_layer, subnetwork_indices, dict_key_x, dict_key_y
        )
>>>>>>> 83c5de70
        self.stochastic = stochastic

    @property
    def _ggn_type(self):
        return FISHER_MC if self.stochastic else FISHER_EXACT


class AsdfghjklEF(AsdfghjklInterface, EFInterface):
    """Implementation of the `EFInterface` using asdfghjkl."""

<<<<<<< HEAD
    def __init__(self, model, likelihood, last_layer=False):
        if likelihood != "classification":
            raise ValueError("This backend only supports classification currently.")
        super().__init__(model, likelihood, last_layer)
=======
    def __init__(
        self,
        model,
        likelihood,
        last_layer=False,
        dict_key_x='input_ids',
        dict_key_y='labels',
    ):
        if likelihood != 'classification':
            raise ValueError('This backend only supports classification currently.')
        super().__init__(model, likelihood, last_layer, None, dict_key_x, dict_key_y)
>>>>>>> 83c5de70

    @property
    def _ggn_type(self):
        return COV


def _flatten_after_batch(tensor: torch.Tensor):
    if tensor.ndim == 1:
        return tensor.unsqueeze(-1)
    else:
        return tensor.flatten(start_dim=1)


def _get_batch_grad(model):
    batch_grads = list()
    for module in model.modules():
        if hasattr(module, "op_results"):
            res = module.op_results["batch_grads"]
            if "weight" in res:
                batch_grads.append(_flatten_after_batch(res["weight"]))
            if "bias" in res:
                batch_grads.append(_flatten_after_batch(res["bias"]))
            if len(set(res.keys()) - {"weight", "bias"}) > 0:
                raise ValueError(f"Invalid parameter keys {res.keys()}")
    return torch.cat(batch_grads, dim=1)<|MERGE_RESOLUTION|>--- conflicted
+++ resolved
@@ -150,8 +150,8 @@
         model,
         likelihood,
         last_layer=False,
-        dict_key_x='input_ids',
-        dict_key_y='labels',
+        dict_key_x="input_ids",
+        dict_key_y="labels",
         low_rank=10,
     ):
         super().__init__(
@@ -159,8 +159,8 @@
             likelihood,
             last_layer,
             None,
-            dict_key_x='input_ids',
-            dict_key_y='labels',
+            dict_key_x="input_ids",
+            dict_key_y="labels",
         )
         self.low_rank = low_rank
 
@@ -208,21 +208,15 @@
         likelihood,
         last_layer=False,
         subnetwork_indices=None,
-        dict_key_x='input_ids',
-        dict_key_y='labels',
+        dict_key_x="input_ids",
+        dict_key_y="labels",
         stochastic=False,
     ):
-<<<<<<< HEAD
         if likelihood != "classification":
             raise ValueError("This backend only supports classification currently.")
-        super().__init__(model, likelihood, last_layer, subnetwork_indices)
-=======
-        if likelihood != 'classification':
-            raise ValueError('This backend only supports classification currently.')
         super().__init__(
             model, likelihood, last_layer, subnetwork_indices, dict_key_x, dict_key_y
         )
->>>>>>> 83c5de70
         self.stochastic = stochastic
 
     @property
@@ -233,24 +227,17 @@
 class AsdfghjklEF(AsdfghjklInterface, EFInterface):
     """Implementation of the `EFInterface` using asdfghjkl."""
 
-<<<<<<< HEAD
-    def __init__(self, model, likelihood, last_layer=False):
-        if likelihood != "classification":
-            raise ValueError("This backend only supports classification currently.")
-        super().__init__(model, likelihood, last_layer)
-=======
     def __init__(
         self,
         model,
         likelihood,
         last_layer=False,
-        dict_key_x='input_ids',
-        dict_key_y='labels',
+        dict_key_x="input_ids",
+        dict_key_y="labels",
     ):
-        if likelihood != 'classification':
-            raise ValueError('This backend only supports classification currently.')
+        if likelihood != "classification":
+            raise ValueError("This backend only supports classification currently.")
         super().__init__(model, likelihood, last_layer, None, dict_key_x, dict_key_y)
->>>>>>> 83c5de70
 
     @property
     def _ggn_type(self):
