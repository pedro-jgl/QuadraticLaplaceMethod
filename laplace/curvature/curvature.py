import torch
from torch.nn import CrossEntropyLoss, MSELoss


class CurvatureInterface:
    """Interface to access curvature for a model and corresponding likelihood.
    A `CurvatureInterface` must inherit from this baseclass and implement the
    necessary functions `jacobians`, `full`, `kron`, and `diag`.
    The interface might be extended in the future to account for other curvature
    structures, for example, a block-diagonal one.

    Parameters
    ----------
    model : torch.nn.Module or `laplace.utils.feature_extractor.FeatureExtractor`
        torch model (neural network)
    likelihood : {'classification', 'regression'}
    last_layer : bool, default=False
        only consider curvature of last layer
    subnetwork_indices : torch.Tensor, default=None
        indices of the vectorized model parameters that define the subnetwork
        to apply the Laplace approximation over
    dict_key_x: str, default='input_ids'
        The dictionary key under which the input tensor `x` is stored. Only has effect
        when the model takes a `MutableMapping` as the input. Useful for Huggingface
        LLM models.
    dict_key_y: str, default='labels'
        The dictionary key under which the target tensor `y` is stored. Only has effect
        when the model takes a `MutableMapping` as the input. Useful for Huggingface
        LLM models.

    Attributes
    ----------
    lossfunc : torch.nn.MSELoss or torch.nn.CrossEntropyLoss
    factor : float
        conversion factor between torch losses and base likelihoods
        For example, \\(\\frac{1}{2}\\) to get to \\(\\mathcal{N}(f, 1)\\) from MSELoss.
    """

    def __init__(
        self,
        model,
        likelihood,
        last_layer=False,
        subnetwork_indices=None,
        dict_key_x="input_ids",
        dict_key_y="labels",
    ):
        assert likelihood in ["regression", "classification"]
        self.likelihood = likelihood
        self.model = model
        self.last_layer = last_layer
        self.subnetwork_indices = subnetwork_indices
        self.dict_key_x = dict_key_x
        self.dict_key_y = dict_key_y

        if likelihood == "regression":
            self.lossfunc = MSELoss(reduction="sum")
            self.factor = 0.5
        else:
            self.lossfunc = CrossEntropyLoss(reduction="sum")
            self.factor = 1.0

        self.params = [p for p in self._model.parameters() if p.requires_grad]
        self.params_dict = {
            k: v for k, v in self._model.named_parameters() if v.requires_grad
        }
        self.buffers_dict = {k: v for k, v in self.model.named_buffers()}

    @property
    def _model(self):
        return self.model.last_layer if self.last_layer else self.model

    def jacobians(self, x, enable_backprop=False):
        """Compute Jacobians \\(\\nabla_{\\theta} f(x;\\theta)\\) at current parameter \\(\\theta\\),
        via torch.func.

        Parameters
        ----------
        x : torch.Tensor
            input data `(batch, input_shape)` on compatible device with model.
        enable_backprop : bool, default = False
            whether to enable backprop through the Js and f w.r.t. x

        Returns
        -------
        Js : torch.Tensor
            Jacobians `(batch, outputs, parameters)`
        f : torch.Tensor
            output function `(batch, outputs)`
        """

        def model_fn_params_only(params_dict, buffers_dict):
            out = torch.func.functional_call(self.model, (params_dict, buffers_dict), x)
            return out, out

        Js, f = torch.func.jacrev(model_fn_params_only, has_aux=True)(
            self.params_dict, self.buffers_dict
        )

        # Concatenate over flattened parameters
        Js = [
            j.flatten(start_dim=-p.dim())
            for j, p in zip(Js.values(), self.params_dict.values())
        ]
        Js = torch.cat(Js, dim=-1)

        if self.subnetwork_indices is not None:
            Js = Js[:, :, self.subnetwork_indices]

        return (Js, f) if enable_backprop else (Js.detach(), f.detach())

    def functorch_jacobians(self, x, enable_backprop=False):
        """Compute Jacobians \\(\\nabla_\\theta f(x;\\theta)\\) at current parameter \\(\\theta\\).

        Parameters
        ----------
        x : torch.Tensor
            input data `(batch, input_shape)` on compatible device with model.
        enable_backprop : bool, default = False
            whether to enable backprop through the Js and f w.r.t. x

        Returns
        -------
        Js : torch.Tensor
            Jacobians `(batch, outputs, parameters)`
        f : torch.Tensor
            output function `(batch, outputs)`
        """
        # Compute Js
        # ------------------------
        params = [p for p in self.model.parameters() if p.requires_grad]
        name_dict = {p.data_ptr(): name for name, p in self.model.named_parameters()}
        params_dict = {name_dict[p.data_ptr()]: p for p in params}

        def model_fn_params_only(params_dict):
            res = torch.func.functional_call(self.model, params_dict, x)
            return res, res

        # concatenate over flattened parameters
        Js, f = torch.func.jacrev(model_fn_params_only, has_aux=True)(params_dict)
        Js = [
            j.flatten(start_dim=-p.dim())
            for j, p in zip(Js.values(), params_dict.values())
        ]
        Js = torch.cat(Js, dim=-1)

        if self.subnetwork_indices is not None:
            Js = Js[:, :, self.subnetwork_indices]

        return (Js, f) if enable_backprop else (Js.detach(), f.detach())

    def last_layer_jacobians(self, x, enable_backprop=False):
        """Compute Jacobians \\(\\nabla_{\\theta_\\textrm{last}} f(x;\\theta_\\textrm{last})\\)
        only at current last-layer parameter \\(\\theta_{\\textrm{last}}\\).

        Parameters
        ----------
        x : torch.Tensor
        enable_backprop : bool, default=False

        Returns
        -------
        Js : torch.Tensor
            Jacobians `(batch, outputs, last-layer-parameters)`
        f : torch.Tensor
            output function `(batch, outputs)`
        """
        f, phi = self.model.forward_with_features(x)
        bsize = phi.shape[0]
        output_size = int(f.numel() / bsize)

        # calculate Jacobians using the feature vector 'phi'
        identity = (
            torch.eye(output_size, device=next(self.model.parameters()).device)
            .unsqueeze(0)
            .tile(bsize, 1, 1)
        )
        # Jacobians are batch x output x params
        Js = torch.einsum("kp,kij->kijp", phi, identity).reshape(bsize, output_size, -1)
        if self.model.last_layer.bias is not None:
            Js = torch.cat([Js, identity], dim=2)

        return Js, f

    def gradients(self, x, y):
        """Compute batch gradients \\(\\nabla_\\theta \\ell(f(x;\\theta, y)\\) at
        current parameter \\(\\theta\\).

        Parameters
        ----------
        x : torch.Tensor
            input data `(batch, input_shape)` on compatible device with model.
        y : torch.Tensor

        Returns
        -------
        Gs : torch.Tensor
            gradients `(batch, parameters)`
        loss : torch.Tensor
        """

        def loss_single(x, y, params_dict, buffers_dict):
            """Compute the gradient for a single sample."""
            x, y = x.unsqueeze(0), y.unsqueeze(0)  # vmap removes the batch dimension
            output = torch.func.functional_call(
                self.model, (params_dict, buffers_dict), x
            )
            loss = torch.func.functional_call(self.lossfunc, {}, (output, y))
            return loss, loss

        grad_fn = torch.func.grad(loss_single, argnums=2, has_aux=True)
        batch_grad_fn = torch.func.vmap(grad_fn, in_dims=(0, 0, None, None))

        batch_grad, batch_loss = batch_grad_fn(
            x, y, self.params_dict, self.buffers_dict
        )
        Gs = torch.cat([bg.flatten(start_dim=1) for bg in batch_grad.values()], dim=1)

        if self.subnetwork_indices is not None:
            Gs = Gs[:, self.subnetwork_indices]

        loss = batch_loss.sum(0)

        return Gs, loss

    def full(self, x, y, **kwargs):
        """Compute a dense curvature (approximation) in the form of a \\(P \\times P\\) matrix
        \\(H\\) with respect to parameters \\(\\theta \\in \\mathbb{R}^P\\).

        Parameters
        ----------
        x : torch.Tensor
            input data `(batch, input_shape)`
        y : torch.Tensor
            labels `(batch, label_shape)`

        Returns
        -------
        loss : torch.Tensor
        H : torch.Tensor
            Hessian approximation `(parameters, parameters)`
        """
        raise NotImplementedError

    def kron(self, x, y, **kwargs):
        """Compute a Kronecker factored curvature approximation (such as KFAC).
        The approximation to \\(H\\) takes the form of two Kronecker factors \\(Q, H\\),
        i.e., \\(H \\approx Q \\otimes H\\) for each Module in the neural network permitting
        such curvature.
        \\(Q\\) is quadratic in the input-dimension of a module \\(p_{in} \\times p_{in}\\)
        and \\(H\\) in the output-dimension \\(p_{out} \\times p_{out}\\).

        Parameters
        ----------
        x : torch.Tensor
            input data `(batch, input_shape)`
        y : torch.Tensor
            labels `(batch, label_shape)`

        Returns
        -------
        loss : torch.Tensor
        H : `laplace.utils.matrix.Kron`
            Kronecker factored Hessian approximation.
        """
        raise NotImplementedError

    def diag(self, x, y, **kwargs):
        """Compute a diagonal Hessian approximation to \\(H\\) and is represented as a
        vector of the dimensionality of parameters \\(\\theta\\).

        Parameters
        ----------
        x : torch.Tensor
            input data `(batch, input_shape)`
        y : torch.Tensor
            labels `(batch, label_shape)`

        Returns
        -------
        loss : torch.Tensor
        H : torch.Tensor
            vector representing the diagonal of H
        """
        raise NotImplementedError


class GGNInterface(CurvatureInterface):
    """Generalized Gauss-Newton or Fisher Curvature Interface.
    The GGN is equal to the Fisher information for the available likelihoods.
    In addition to `CurvatureInterface`, methods for Jacobians are required by subclasses.

    Parameters
    ----------
    model : torch.nn.Module or `laplace.utils.feature_extractor.FeatureExtractor`
        torch model (neural network)
    likelihood : {'classification', 'regression'}
    last_layer : bool, default=False
        only consider curvature of last layer
    subnetwork_indices : torch.Tensor, default=None
        indices of the vectorized model parameters that define the subnetwork
        to apply the Laplace approximation over
    dict_key_x: str, default='input_ids'
        The dictionary key under which the input tensor `x` is stored. Only has effect
        when the model takes a `MutableMapping` as the input. Useful for Huggingface
        LLM models.
    dict_key_y: str, default='labels'
        The dictionary key under which the target tensor `y` is stored. Only has effect
        when the model takes a `MutableMapping` as the input. Useful for Huggingface
        LLM models.
    stochastic : bool, default=False
        Fisher if stochastic else GGN
    num_samples: int, default=1
        Number of samples used to approximate the stochastic Fisher
    """

    def __init__(
        self,
        model,
        likelihood,
        last_layer=False,
        subnetwork_indices=None,
        dict_key_x="input_ids",
        dict_key_y="labels",
        stochastic=False,
        num_samples=1,
    ):
        self.stochastic = stochastic
        self.num_samples = num_samples
        super().__init__(
            model, likelihood, last_layer, subnetwork_indices, dict_key_x, dict_key_y
        )

    def _get_mc_functional_fisher(self, f):
        """Approximate the Fisher's middle matrix (expected outer product of the functional gradient)
        using MC integral with `self.num_samples` many samples.
        """
        F = 0

        for _ in range(self.num_samples):
            if self.likelihood == "regression":
                y_sample = f + torch.randn(f.shape, device=f.device)  # N(y | f, 1)
                grad_sample = f - y_sample  # functional MSE grad
            else:  # classification with softmax
                y_sample = torch.distributions.Multinomial(logits=f).sample()
                # First functional derivative of the loglik is p - y
                p = torch.softmax(f, dim=-1)
                grad_sample = p - y_sample

            F += (
                1
                / self.num_samples
                * torch.einsum("bc,bk->bck", grad_sample, grad_sample)
            )

        return F

    def _get_functional_hessian(self, f):
        if self.likelihood == "regression":
            return None
        else:
            # second derivative of log lik is diag(p) - pp^T
            ps = torch.softmax(f, dim=-1)
            G = torch.diag_embed(ps) - torch.einsum("mk,mc->mck", ps, ps)
            return G

    def full(self, x, y, **kwargs):
        """Compute the full GGN \\(P \\times P\\) matrix as Hessian approximation
        \\(H_{ggn}\\) with respect to parameters \\(\\theta \\in \\mathbb{R}^P\\).
        For last-layer, reduced to \\(\\theta_{last}\\)

        Parameters
        ----------
        x : torch.Tensor
            input data `(batch, input_shape)`
        y : torch.Tensor
            labels `(batch, label_shape)`

        Returns
        -------
        loss : torch.Tensor
        H : torch.Tensor
            GGN `(parameters, parameters)`
        """
        Js, f = self.last_layer_jacobians(x) if self.last_layer else self.jacobians(x)
        H_lik = (
            self._get_mc_functional_fisher(f)
            if self.stochastic
            else self._get_functional_hessian(f)
        )

        if H_lik is not None:
            H = torch.einsum("bcp,bck,bkq->pq", Js, H_lik, Js)
        else:  # The case of exact GGN for regression
            H = torch.einsum("bcp,bcq->pq", Js, Js)
        loss = self.factor * self.lossfunc(f, y)

        return loss.detach(), H.detach()

    def diag(self, X, y, **kwargs):
        Js, f = self.last_layer_jacobians(X) if self.last_layer else self.jacobians(X)
        loss = self.factor * self.lossfunc(f, y)

        H_lik = (
            self._get_mc_functional_fisher(f)
            if self.stochastic
            else self._get_functional_hessian(f)
        )

        if H_lik is not None:
            H = torch.einsum("bcp,bck,bkp->p", Js, H_lik, Js)
        else:  # The case of exact GGN for regression
            H = torch.einsum("bcp,bcp->p", Js, Js)

        return loss.detach(), H.detach()


class EFInterface(CurvatureInterface):
    """Interface for Empirical Fisher as Hessian approximation.
    In addition to `CurvatureInterface`, methods for gradients are required by subclasses.

    Parameters
    ----------
    model : torch.nn.Module or `laplace.utils.feature_extractor.FeatureExtractor`
        torch model (neural network)
    likelihood : {'classification', 'regression'}
    last_layer : bool, default=False
        only consider curvature of last layer
    subnetwork_indices : torch.Tensor, default=None
        indices of the vectorized model parameters that define the subnetwork
        to apply the Laplace approximation over
    dict_key_x: str, default='input_ids'
        The dictionary key under which the input tensor `x` is stored. Only has effect
        when the model takes a `MutableMapping` as the input. Useful for Huggingface
        LLM models.
    dict_key_y: str, default='labels'
        The dictionary key under which the target tensor `y` is stored. Only has effect
        when the model takes a `MutableMapping` as the input. Useful for Huggingface
        LLM models.

    Attributes
    ----------
    lossfunc : torch.nn.MSELoss or torch.nn.CrossEntropyLoss
    factor : float
        conversion factor between torch losses and base likelihoods
        For example, \\(\\frac{1}{2}\\) to get to \\(\\mathcal{N}(f, 1)\\) from MSELoss.
    """

    def full(self, x, y, **kwargs):
        """Compute the full EF \\(P \\times P\\) matrix as Hessian approximation
        \\(H_{ef}\\) with respect to parameters \\(\\theta \\in \\mathbb{R}^P\\).
        For last-layer, reduced to \\(\\theta_{last}\\)

        Parameters
        ----------
        x : torch.Tensor
            input data `(batch, input_shape)`
        y : torch.Tensor
            labels `(batch, label_shape)`

        Returns
        -------
        loss : torch.Tensor
        H_ef : torch.Tensor
            EF `(parameters, parameters)`
        """
        Gs, loss = self.gradients(x, y)
<<<<<<< HEAD
        Gs, loss = Gs.detach(), loss.detach()
        H_ef = torch.einsum('bp,bq->pq', Gs, Gs)
        return self.factor * loss, self.factor * H_ef
=======
        H_ef = torch.einsum("bp,bq->pq", Gs, Gs)
        return self.factor * loss.detach(), self.factor * H_ef
>>>>>>> 7763a523

    def diag(self, X, y, **kwargs):
        # Gs is (batchsize, n_params)
        Gs, loss = self.gradients(X, y)
<<<<<<< HEAD
        Gs, loss = Gs.detach(), loss.detach()
        diag_ef = torch.einsum('bp,bp->p', Gs, Gs)
        return self.factor * loss, self.factor * diag_ef
=======
        diag_ef = torch.einsum("bp,bp->p", Gs, Gs)
        return self.factor * loss.detach(), self.factor * diag_ef
>>>>>>> 7763a523
<|MERGE_RESOLUTION|>--- conflicted
+++ resolved
@@ -465,23 +465,13 @@
             EF `(parameters, parameters)`
         """
         Gs, loss = self.gradients(x, y)
-<<<<<<< HEAD
         Gs, loss = Gs.detach(), loss.detach()
-        H_ef = torch.einsum('bp,bq->pq', Gs, Gs)
-        return self.factor * loss, self.factor * H_ef
-=======
         H_ef = torch.einsum("bp,bq->pq", Gs, Gs)
         return self.factor * loss.detach(), self.factor * H_ef
->>>>>>> 7763a523
 
     def diag(self, X, y, **kwargs):
         # Gs is (batchsize, n_params)
         Gs, loss = self.gradients(X, y)
-<<<<<<< HEAD
         Gs, loss = Gs.detach(), loss.detach()
-        diag_ef = torch.einsum('bp,bp->p', Gs, Gs)
-        return self.factor * loss, self.factor * diag_ef
-=======
         diag_ef = torch.einsum("bp,bp->p", Gs, Gs)
-        return self.factor * loss.detach(), self.factor * diag_ef
->>>>>>> 7763a523
+        return self.factor * loss, self.factor * diag_ef