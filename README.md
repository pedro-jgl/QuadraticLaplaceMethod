--- conflicted
+++ resolved
@@ -96,7 +96,7 @@
 ### Laplace on foundation models like LLMs
 
 This library also supports Huggingface models and parameter-efficient fine-tuning.
-See `examples/huggingface_examples.py` and `examples/huggingface_examples.md` for the 
+See `examples/huggingface_examples.py` and `examples/huggingface_examples.md` for the
 exposition.
 
 First, we need to wrap the pretrained model so that the `forward` method takes a
@@ -118,21 +118,6 @@
         )
 
     def forward(self, data: MutableMapping) -> torch.Tensor:
-<<<<<<< HEAD
-=======
-        """
-        Custom forward function. Handles things like moving the
-        input tensor to the correct device inside.
-
-        Args:
-            data: A dict-like data structure with `input_ids` inside.
-                This is the default data structure assumed by Huggingface
-                dataloaders.
-
-        Returns:
-            logits: An `(batch_size, n_classes)`-sized tensor of logits.
-        """
->>>>>>> 7763a523
         device = next(self.parameters()).device
         input_ids = data["input_ids"].to(device)
         attn_mask = data["attention_mask"].to(device)
@@ -141,7 +126,7 @@
 ```
 
 Then you can "select" which parameters of the LLM you want to apply the Laplace approximation
-on, by switching off the gradients of the "unneeded" parameters. 
+on, by switching off the gradients of the "unneeded" parameters.
 For example, we can replicate a last-layer Laplace: (in actual practice, use `Laplace(..., subset_of_weights='last_layer', ...)` instead, though!)
 
 ```python
