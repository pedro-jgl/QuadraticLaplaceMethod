import logging
import warnings
from collections import UserDict
from collections.abc import MutableMapping

import numpy
import torch
import torch.utils.data as data_utils
<<<<<<< HEAD
from datasets import Dataset
from peft import LoraConfig, get_peft_model
from torch import nn
from transformers import (
    DataCollatorWithPadding,
    GPT2Config,
    GPT2ForSequenceClassification,
    GPT2Tokenizer,
    PreTrainedTokenizer,
)

from laplace import Laplace

logging.basicConfig(level="ERROR")
warnings.filterwarnings("ignore")
=======
from torch import nn

from laplace import Laplace

from laplace.utils.feature_extractor import FeatureReduction

logging.basicConfig(level='ERROR')
warnings.filterwarnings('ignore')

from datasets import Dataset  # noqa: E402
from peft import LoraConfig, get_peft_model  # noqa: E402
from transformers import (DataCollatorWithPadding, GPT2Config,  # noqa: E402
                          GPT2ForSequenceClassification, GPT2Tokenizer,
                          PreTrainedTokenizer)
>>>>>>> 83c5de70

# make deterministic
torch.manual_seed(0)
numpy.random.seed(0)

tokenizer = GPT2Tokenizer.from_pretrained("gpt2")
tokenizer.pad_token_id = tokenizer.eos_token_id

data = [
    {"text": "Today is hot, but I will manage!!!!", "label": 1},
    {"text": "Tomorrow is cold", "label": 0},
    {"text": "Carpe diem", "label": 1},
    {"text": "Tempus fugit", "label": 1},
]
dataset = Dataset.from_list(data)


def tokenize(row):
    return tokenizer(row["text"])


dataset = dataset.map(tokenize, remove_columns=["text"])
dataset.set_format(type="torch", columns=["input_ids", "attention_mask", "label"])
dataloader = data_utils.DataLoader(
    dataset, batch_size=100, collate_fn=DataCollatorWithPadding(tokenizer)
)

data = next(iter(dataloader))
print(
    f"Huggingface data defaults to UserDict, which is a MutableMapping? {isinstance(data, UserDict)}"
)
for k, v in data.items():
    print(k, v.shape)


class MyGPT2(nn.Module):
    """
    Huggingface LLM wrapper.

    Args:
        tokenizer: The tokenizer used for preprocessing the text data. Needed
            since the model needs to know the padding token id.
    """

    def __init__(self, tokenizer: PreTrainedTokenizer) -> None:
        super().__init__()
        config = GPT2Config.from_pretrained("gpt2")
        config.pad_token_id = tokenizer.pad_token_id
        config.num_labels = 2
        self.hf_model = GPT2ForSequenceClassification.from_pretrained(
            "gpt2", config=config
        )

    def forward(self, data: MutableMapping) -> torch.Tensor:
        """
        Custom forward function. Handles things like moving the
        input tensor to the correct device inside.

        Args:
            data: A dict-like data structure with `input_ids` inside.
                This is the default data structure assumed by Huggingface
                dataloaders.

        Returns:
            logits: An `(batch_size, n_classes)`-sized tensor of logits.
        """
        device = next(self.parameters()).device
        input_ids = data["input_ids"].to(device)
        attn_mask = data["attention_mask"].to(device)
        output_dict = self.hf_model(input_ids=input_ids, attention_mask=attn_mask)
        return output_dict.logits


# Last-layer Laplace
# ------------------
model = MyGPT2(tokenizer)
model.eval()

la = Laplace(
    model,
    likelihood='classification',
    subset_of_weights='last_layer',
    hessian_structure='full',
    # This must reflect faithfully the reduction technique used in the model
    # Otherwise, correctness is not guaranteed
    feature_reduction=FeatureReduction.PICK_LAST,
)
la.fit(dataloader)
la.optimize_prior_precision()

X_test = next(iter(dataloader))
print(f'[Last-layer Laplace] The predictive tensor is of shape: {la(X_test).shape}.')

del model
del la


# Laplace on a subset of parameters by disabling gradients
# --------------------------------------------------------
model = MyGPT2(tokenizer)
model.eval()

# Enable grad only for the last layer
for p in model.hf_model.parameters():
    p.requires_grad = False

for p in model.hf_model.score.parameters():
    p.requires_grad = True

la = Laplace(
    model,
    likelihood="classification",
    # Will only hit the last-layer since it's the only one that is grad-enabled
    subset_of_weights="all",
    hessian_structure="diag",
)
la.fit(dataloader)
la.optimize_prior_precision()

X_test = next(iter(dataloader))
<<<<<<< HEAD
print(f"[Foundation Model] The predictive tensor is of shape: {la(X_test).shape}.")
=======
print(f'[Subnetwork Laplace] The predictive tensor is of shape: {la(X_test).shape}.')
>>>>>>> 83c5de70

del model
del la


# Laplace on the LoRA-attached LLM
# --------------------------------


def get_lora_model():
    model = MyGPT2(tokenizer)  # Note we don't disable grad
    config = LoraConfig(
        r=4,
        lora_alpha=16,
        target_modules=["c_attn"],  # LoRA on the attention weights
        lora_dropout=0.1,
        bias="none",
    )
    lora_model = get_peft_model(model, config)
    return lora_model


lora_model = get_lora_model()
# Train it as usual

lora_model.eval()

lora_la = Laplace(
    lora_model,
<<<<<<< HEAD
    likelihood="classification",
    subset_of_weights="all",
    hessian_structure="diag",
=======
    likelihood='classification',
    subset_of_weights='all',
    hessian_structure='kron',
>>>>>>> 83c5de70
)
# lora_la.fit(dataloader)

X_test = next(iter(dataloader))
print(f"[LoRA-LLM] The predictive tensor is of shape: {lora_la(X_test).shape}.")<|MERGE_RESOLUTION|>--- conflicted
+++ resolved
@@ -6,7 +6,6 @@
 import numpy
 import torch
 import torch.utils.data as data_utils
-<<<<<<< HEAD
 from datasets import Dataset
 from peft import LoraConfig, get_peft_model
 from torch import nn
@@ -22,23 +21,6 @@
 
 logging.basicConfig(level="ERROR")
 warnings.filterwarnings("ignore")
-=======
-from torch import nn
-
-from laplace import Laplace
-
-from laplace.utils.feature_extractor import FeatureReduction
-
-logging.basicConfig(level='ERROR')
-warnings.filterwarnings('ignore')
-
-from datasets import Dataset  # noqa: E402
-from peft import LoraConfig, get_peft_model  # noqa: E402
-from transformers import (DataCollatorWithPadding, GPT2Config,  # noqa: E402
-                          GPT2ForSequenceClassification, GPT2Tokenizer,
-                          PreTrainedTokenizer)
->>>>>>> 83c5de70
-
 # make deterministic
 torch.manual_seed(0)
 numpy.random.seed(0)
@@ -118,9 +100,9 @@
 
 la = Laplace(
     model,
-    likelihood='classification',
-    subset_of_weights='last_layer',
-    hessian_structure='full',
+    likelihood="classification",
+    subset_of_weights="last_layer",
+    hessian_structure="full",
     # This must reflect faithfully the reduction technique used in the model
     # Otherwise, correctness is not guaranteed
     feature_reduction=FeatureReduction.PICK_LAST,
@@ -129,7 +111,7 @@
 la.optimize_prior_precision()
 
 X_test = next(iter(dataloader))
-print(f'[Last-layer Laplace] The predictive tensor is of shape: {la(X_test).shape}.')
+print(f"[Last-layer Laplace] The predictive tensor is of shape: {la(X_test).shape}.")
 
 del model
 del la
@@ -158,11 +140,7 @@
 la.optimize_prior_precision()
 
 X_test = next(iter(dataloader))
-<<<<<<< HEAD
-print(f"[Foundation Model] The predictive tensor is of shape: {la(X_test).shape}.")
-=======
-print(f'[Subnetwork Laplace] The predictive tensor is of shape: {la(X_test).shape}.')
->>>>>>> 83c5de70
+print(f"[Subnetwork Laplace] The predictive tensor is of shape: {la(X_test).shape}.")
 
 del model
 del la
@@ -192,15 +170,9 @@
 
 lora_la = Laplace(
     lora_model,
-<<<<<<< HEAD
     likelihood="classification",
     subset_of_weights="all",
-    hessian_structure="diag",
-=======
-    likelihood='classification',
-    subset_of_weights='all',
-    hessian_structure='kron',
->>>>>>> 83c5de70
+    hessian_structure="kron",
 )
 # lora_la.fit(dataloader)
 
