--- conflicted
+++ resolved
@@ -50,26 +50,15 @@
 tokenizer.pad_token_id = tokenizer.eos_token_id
 
 data = [
-<<<<<<< HEAD
-    {'text': 'Today is hot, but I will manage!!!!', 'label': 1},
-    {'text': 'Tomorrow is cold', 'label': 0},
-    {'text': 'Carpe diem', 'label': 1},
-    {'text': 'Tempus fugit', 'label': 1},
-=======
     {"text": "Today is hot, but I will manage!!!!", "label": 1},
     {"text": "Tomorrow is cold", "label": 0},
     {"text": "Carpe diem", "label": 1},
     {"text": "Tempus fugit", "label": 1},
->>>>>>> 7763a523
 ]
 dataset = Dataset.from_list(data)
 
 def tokenize(row):
-<<<<<<< HEAD
-    return tokenizer(row['text'])
-=======
     return tokenizer(row["text"])
->>>>>>> 7763a523
 
 dataset = dataset.map(tokenize, remove_columns=["text"])
 dataset.set_format(type="torch", columns=["input_ids", "attention_mask", "label"])
@@ -141,14 +130,12 @@
 model = MyGPT2(tokenizer)
 ```
 
-<<<<<<< HEAD
-Now, let's apply Laplace. We emulate a last-layer Laplace first 
-(don't do this in practice, though, use 
+Now, let's apply Laplace. Let's do a last-layer Laplace first. (don't do this in practice, though, use
 `Laplace(..., subset_of_weights='last_layer', ...)` instead!). We do so by switching off the
 gradients of all layers except the top layer. Laplace will automatically only compute the
 Hessian (and Jacobians) of the parameters in which `requires_grad` is `True`.
-=======
-Now, let's apply Laplace. Let's do a last-layer Laplace first. Notice that we add
+
+Notice that we add
 an argument `feature_reduction` there. This is because Huggingface models reduce the
 logits and [not the features](https://github.com/huggingface/transformers/blob/a98c41798cf6ed99e1ff17e3792d6e06a2ff2ff3/src/transformers/models/gpt2/modeling_gpt2.py#L1678-L1704).
 
@@ -183,7 +170,6 @@
 Also, we can do the same thing by switching off the gradients of all layers except the
 top layer. Laplace will automatically only compute the Hessian (and Jacobians) of the
 parameters in which `requires_grad` is `True`.
->>>>>>> 7763a523
 
 Notice that you can "mix-and-match" this gradient switching. You can do a subnetwork Laplace
 easily by doing so!
@@ -219,11 +205,7 @@
 [Subnetwork Laplace] The predictive tensor is of shape: torch.Size([4, 2]).
 ```
 
-<<<<<<< HEAD
-### Laplace on LoRA parameters only
-=======
 ## Full Laplace on LoRA parameters only
->>>>>>> 7763a523
 
 Of course, you can also apply Laplace on the parameter-efficient fine tuning weights (like LoRA).
 To do this, simply extend your LLM with LoRA, using HF's `peft` library, and apply Laplace as
