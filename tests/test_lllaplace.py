from itertools import product

import numpy as np
import pytest
import torch
from torch import nn
from torch.distributions import Categorical, Normal
from torch.nn.utils import parameters_to_vector
from torch.utils.data import DataLoader, TensorDataset
from torchvision.models import wide_resnet50_2

from laplace.lllaplace import DiagLLLaplace, FullLLLaplace, KronLLLaplace
from laplace.utils import FeatureExtractor
from laplace.utils.feature_extractor import FeatureReduction
from tests.utils import jacobians_naive


@pytest.fixture(autouse=True)
def run_around_tests():
    torch.set_default_dtype(torch.float64)
    yield


flavors = [FullLLLaplace, KronLLLaplace, DiagLLLaplace]


@pytest.fixture
def model():
    model = torch.nn.Sequential(nn.Linear(3, 20), nn.Linear(20, 2))
    setattr(model, "output_size", 2)
    return model


@pytest.fixture
def model_with_reduction():
    class Model(nn.Module):
        def __init__(self):
            super().__init__()
            self.fc1 = nn.Linear(3, 20)
            self.fc2 = nn.Linear(20, 2)
            self.output_size = 2

        def forward(self, x):
            x = self.fc1(x)
            x = nn.functional.relu(x)
            x = x.mean(1)
            return self.fc2(x)

    return Model()


@pytest.fixture
def large_model():
    model = wide_resnet50_2()
    return model


@pytest.fixture
def class_loader():
    X = torch.randn(10, 3)
    y = torch.randint(2, (10,))
    return DataLoader(TensorDataset(X, y), batch_size=3)


@pytest.fixture
def reg_loader():
    X = torch.randn(10, 3)
    y = torch.randn(10, 2)
    return DataLoader(TensorDataset(X, y), batch_size=3)


<<<<<<< HEAD
@pytest.mark.parametrize("laplace", flavors)
=======
@pytest.fixture
def multidim_class_loader():
    X = torch.randn(10, 6, 3)
    y = torch.randint(2, (10,))
    return DataLoader(TensorDataset(X, y), batch_size=3)


@pytest.fixture
def multidim_reg_loader():
    X = torch.randn(10, 6, 3)
    y = torch.randn(10, 2)
    return DataLoader(TensorDataset(X, y), batch_size=3)


@pytest.mark.parametrize('laplace', flavors)
>>>>>>> 83c5de70
def test_laplace_init(laplace, model):
    lap = laplace(model, "classification", last_layer_name="1")
    assert torch.allclose(lap.mean, lap.prior_mean)
    if laplace != KronLLLaplace:
        H = lap.H.clone()
        lap._init_H()
        assert torch.allclose(H, lap.H)
    else:
        H = [[k.clone() for k in kfac] for kfac in lap.H.kfacs]
        lap._init_H()
        for kfac1, kfac2 in zip(H, lap.H.kfacs):
            for k1, k2 in zip(kfac1, kfac2):
                assert torch.allclose(k1, k2)


@pytest.mark.parametrize("laplace", flavors)
def test_laplace_init_nollname(laplace, model):
    lap = laplace(model, "classification")
    assert lap.mean is None
    assert lap.H is None


@pytest.mark.parametrize("laplace", [KronLLLaplace, DiagLLLaplace])
def test_laplace_large_init(laplace, large_model):
    lap = laplace(large_model, "classification", last_layer_name="fc")
    assert torch.allclose(lap.mean, lap.prior_mean)
    if laplace == DiagLLLaplace:
        H = lap.H.clone()
        lap._init_H()
        assert torch.allclose(H, lap.H)
    else:
        H = [[k.clone() for k in kfac] for kfac in lap.H.kfacs]
        lap._init_H()
        for kfac1, kfac2 in zip(H, lap.H.kfacs):
            for k1, k2 in zip(kfac1, kfac2):
                assert torch.allclose(k1, k2)


@pytest.mark.parametrize("laplace", flavors)
def test_laplace_large_init_nollname(laplace, large_model):
    lap = laplace(large_model, "classification")
    assert lap.mean is None
    assert lap.H is None


@pytest.mark.parametrize("laplace", flavors)
def test_laplace_invalid_likelihood(laplace, model):
    with pytest.raises(ValueError):
<<<<<<< HEAD
        laplace(model, "otherlh", last_layer_name="1")
=======
        laplace(model, 'otherlh', last_layer_name='1')
>>>>>>> 83c5de70


@pytest.mark.parametrize("laplace", flavors)
def test_laplace_init_noise(laplace, model):
    # float
    sigma_noise = 1.2
    laplace(
<<<<<<< HEAD
        model, likelihood="regression", sigma_noise=sigma_noise, last_layer_name="1"
=======
        model, likelihood='regression', sigma_noise=sigma_noise, last_layer_name='1'
>>>>>>> 83c5de70
    )
    # torch.tensor 0-dim
    sigma_noise = torch.tensor(1.2)
    laplace(
<<<<<<< HEAD
        model, likelihood="regression", sigma_noise=sigma_noise, last_layer_name="1"
=======
        model, likelihood='regression', sigma_noise=sigma_noise, last_layer_name='1'
>>>>>>> 83c5de70
    )
    # torch.tensor 1-dim
    sigma_noise = torch.tensor(1.2).reshape(-1)
    laplace(
<<<<<<< HEAD
        model, likelihood="regression", sigma_noise=sigma_noise, last_layer_name="1"
=======
        model, likelihood='regression', sigma_noise=sigma_noise, last_layer_name='1'
>>>>>>> 83c5de70
    )

    # for classification should fail
    sigma_noise = 1.2
    with pytest.raises(ValueError):
        laplace(
            model,
<<<<<<< HEAD
            likelihood="classification",
            sigma_noise=sigma_noise,
            last_layer_name="1",
=======
            likelihood='classification',
            sigma_noise=sigma_noise,
            last_layer_name='1',
>>>>>>> 83c5de70
        )

    # other than that should fail
    # higher dim
    sigma_noise = torch.tensor(1.2).reshape(1, 1)
    with pytest.raises(ValueError):
        laplace(
<<<<<<< HEAD
            model, likelihood="regression", sigma_noise=sigma_noise, last_layer_name="1"
=======
            model, likelihood='regression', sigma_noise=sigma_noise, last_layer_name='1'
>>>>>>> 83c5de70
        )
    # other datatype, only reals supported
    sigma_noise = "1.2"
    with pytest.raises(ValueError):
        laplace(
<<<<<<< HEAD
            model, likelihood="regression", sigma_noise=sigma_noise, last_layer_name="1"
=======
            model, likelihood='regression', sigma_noise=sigma_noise, last_layer_name='1'
>>>>>>> 83c5de70
        )


@pytest.mark.parametrize("laplace", flavors)
def test_laplace_init_precision(laplace, model):
    feature_extractor = FeatureExtractor(model, last_layer_name="1")
    model_params = list(feature_extractor.last_layer.parameters())
    setattr(model, "n_layers", 2)  # number of parameter groups
    setattr(model, "n_params", len(parameters_to_vector(model_params)))
    # float
    precision = 10.6
<<<<<<< HEAD
    laplace(
        model, likelihood="regression", prior_precision=precision, last_layer_name="1"
    )
    # torch.tensor 0-dim
    precision = torch.tensor(10.6)
    laplace(
        model, likelihood="regression", prior_precision=precision, last_layer_name="1"
    )
    # torch.tensor 1-dim
    precision = torch.tensor(10.7).reshape(-1)
    laplace(
        model, likelihood="regression", prior_precision=precision, last_layer_name="1"
=======
    lap = laplace(
        model, likelihood='regression', prior_precision=precision, last_layer_name='1'
    )
    # torch.tensor 0-dim
    precision = torch.tensor(10.6)
    lap = laplace(
        model, likelihood='regression', prior_precision=precision, last_layer_name='1'
    )
    # torch.tensor 1-dim
    precision = torch.tensor(10.7).reshape(-1)
    lap = laplace(
        model, likelihood='regression', prior_precision=precision, last_layer_name='1'
>>>>>>> 83c5de70
    )
    # torch.tensor 1-dim param-shape
    if laplace == KronLLLaplace:  # kron only supports per layer
        with pytest.raises(ValueError):
            precision = torch.tensor(10.7).reshape(-1).repeat(model.n_params)
<<<<<<< HEAD
            laplace(
                model,
                likelihood="regression",
                prior_precision=precision,
                last_layer_name="1",
            )
    else:
        precision = torch.tensor(10.7).reshape(-1).repeat(model.n_params)
        laplace(
            model,
            likelihood="regression",
            prior_precision=precision,
            last_layer_name="1",
        )
    # torch.tensor 1-dim layer-shape
    precision = torch.tensor(10.7).reshape(-1).repeat(model.n_layers)
    laplace(
        model, likelihood="regression", prior_precision=precision, last_layer_name="1"
=======
            lap = laplace(
                model,
                likelihood='regression',
                prior_precision=precision,
                last_layer_name='1',
            )
    else:
        precision = torch.tensor(10.7).reshape(-1).repeat(model.n_params)
        lap = laplace(
            model,
            likelihood='regression',
            prior_precision=precision,
            last_layer_name='1',
        )
    # torch.tensor 1-dim layer-shape
    precision = torch.tensor(10.7).reshape(-1).repeat(model.n_layers)
    lap = laplace(
        model, likelihood='regression', prior_precision=precision, last_layer_name='1'
>>>>>>> 83c5de70
    )

    # other than that should fail
    # higher dim
    precision = torch.tensor(10.6).reshape(1, 1)
    with pytest.raises(ValueError):
<<<<<<< HEAD
        laplace(
            model,
            likelihood="regression",
            prior_precision=precision,
            last_layer_name="1",
=======
        lap = laplace(
            model,
            likelihood='regression',
            prior_precision=precision,
            last_layer_name='1',
>>>>>>> 83c5de70
        )
    # unmatched dim
    precision = torch.tensor(10.6).reshape(-1).repeat(17)
    with pytest.raises(ValueError):
        laplace(
            model,
<<<<<<< HEAD
            likelihood="regression",
            prior_precision=precision,
            last_layer_name="1",
=======
            likelihood='regression',
            prior_precision=precision,
            last_layer_name='1',
>>>>>>> 83c5de70
        )
    # other datatype, only reals supported
    precision = "1.5"
    with pytest.raises(ValueError):
        laplace(
            model,
<<<<<<< HEAD
            likelihood="regression",
            prior_precision=precision,
            last_layer_name="1",
=======
            likelihood='regression',
            prior_precision=precision,
            last_layer_name='1',
>>>>>>> 83c5de70
        )


@pytest.mark.parametrize("laplace", flavors)
def test_laplace_init_prior_mean_and_scatter(laplace, model, class_loader):
    lap_scalar_mean = laplace(
        model,
<<<<<<< HEAD
        "classification",
        last_layer_name="1",
=======
        'classification',
        last_layer_name='1',
>>>>>>> 83c5de70
        prior_precision=1e-2,
        prior_mean=1.0,
    )
    assert torch.allclose(lap_scalar_mean.prior_mean, torch.tensor([1.0]))
    lap_tensor_mean = laplace(
        model,
<<<<<<< HEAD
        "classification",
        last_layer_name="1",
=======
        'classification',
        last_layer_name='1',
>>>>>>> 83c5de70
        prior_precision=1e-2,
        prior_mean=torch.ones(1),
    )
    assert torch.allclose(lap_tensor_mean.prior_mean, torch.tensor([1.0]))
    lap_tensor_scalar_mean = laplace(
        model,
<<<<<<< HEAD
        "classification",
        last_layer_name="1",
=======
        'classification',
        last_layer_name='1',
>>>>>>> 83c5de70
        prior_precision=1e-2,
        prior_mean=torch.ones(1)[0],
    )
    assert torch.allclose(lap_tensor_scalar_mean.prior_mean, torch.tensor(1.0))
    lap_tensor_full_mean = laplace(
        model,
<<<<<<< HEAD
        "classification",
        last_layer_name="1",
=======
        'classification',
        last_layer_name='1',
>>>>>>> 83c5de70
        prior_precision=1e-2,
        prior_mean=torch.ones(20 * 2 + 2),
    )
    assert torch.allclose(lap_tensor_full_mean.prior_mean, torch.ones(20 * 2 + 2))

    lap_scalar_mean.fit(class_loader)
    lap_tensor_mean.fit(class_loader)
    lap_tensor_scalar_mean.fit(class_loader)
    lap_tensor_full_mean.fit(class_loader)
    expected = lap_scalar_mean.scatter
    assert expected.ndim == 0
    assert torch.allclose(lap_tensor_mean.scatter, expected)
    assert lap_tensor_mean.scatter.shape == expected.shape
    assert torch.allclose(lap_tensor_scalar_mean.scatter, expected)
    assert lap_tensor_scalar_mean.scatter.shape == expected.shape
    assert torch.allclose(lap_tensor_full_mean.scatter, expected)
    assert lap_tensor_full_mean.scatter.shape == expected.shape

    # too many dims
    with pytest.raises(ValueError):
        prior_mean = torch.ones(20 * 2 + 2).unsqueeze(-1)
        laplace(
            model,
<<<<<<< HEAD
            "classification",
            last_layer_name="1",
=======
            'classification',
            last_layer_name='1',
>>>>>>> 83c5de70
            prior_precision=1e-2,
            prior_mean=prior_mean,
        )

    # unmatched dim
    with pytest.raises(ValueError):
        prior_mean = torch.ones(20 * 2 - 3)
        laplace(
            model,
<<<<<<< HEAD
            "classification",
            last_layer_name="1",
=======
            'classification',
            last_layer_name='1',
>>>>>>> 83c5de70
            prior_precision=1e-2,
            prior_mean=prior_mean,
        )

    # invalid argument type
    with pytest.raises(ValueError):
        laplace(
            model,
<<<<<<< HEAD
            "classification",
            last_layer_name="1",
            prior_precision=1e-2,
            prior_mean="72",
=======
            'classification',
            last_layer_name='1',
            prior_precision=1e-2,
            prior_mean='72',
>>>>>>> 83c5de70
        )


@pytest.mark.parametrize("laplace", flavors)
def test_laplace_init_temperature(laplace, model):
    # valid float
    T = 1.1
    lap = laplace(
<<<<<<< HEAD
        model, likelihood="classification", temperature=T, last_layer_name="1"
=======
        model, likelihood='classification', temperature=T, last_layer_name='1'
>>>>>>> 83c5de70
    )
    assert lap.temperature == T


@pytest.mark.parametrize(
<<<<<<< HEAD
    "laplace,lh", product(flavors, ["classification", "regression"])
)
def test_laplace_functionality(laplace, lh, model, reg_loader, class_loader):
    if lh == "classification":
        loader = class_loader
=======
    'laplace,lh', product(flavors, ['classification', 'regression'])
)
@pytest.mark.parametrize('multidim', [False, True])
@pytest.mark.parametrize('reduction', [f.value for f in FeatureReduction] + [None])
def test_laplace_functionality(
    laplace,
    lh,
    multidim,
    reduction,
    model,
    model_with_reduction,
    reg_loader,
    multidim_reg_loader,
    class_loader,
    multidim_class_loader,
):
    if lh == 'classification':
        loader = class_loader if not multidim else multidim_class_loader
>>>>>>> 83c5de70
        sigma_noise = 1.0
    else:
        loader = reg_loader if not multidim else multidim_reg_loader
        sigma_noise = 0.3

    if not multidim:
        model = model
        last_layer_name = '1'
    else:
        model = model_with_reduction
        last_layer_name = 'fc2'

    lap = laplace(
        model,
        lh,
        sigma_noise=sigma_noise,
        prior_precision=0.7,
        feature_reduction=reduction,
    )
    lap.fit(loader)

    assert lap.n_data == len(loader.dataset)
    assert lap.n_outputs == model.output_size
    X = loader.dataset.tensors[0]
    f = model(X)
    y = loader.dataset.tensors[1]
    assert f.shape == torch.Size([10, 2])

    # Test log likelihood (Train)
    log_lik = lap.log_likelihood
    # compute true log lik
    if lh == "classification":
        log_lik_true = Categorical(logits=f).log_prob(y).sum()
        assert torch.allclose(log_lik, log_lik_true)
    else:
        assert y.size() == f.size()
        log_lik_true = Normal(loc=f, scale=sigma_noise).log_prob(y).sum()
        assert torch.allclose(log_lik, log_lik_true)
        # change likelihood and test again
        lap.sigma_noise = 0.72
        log_lik = lap.log_likelihood
        log_lik_true = Normal(loc=f, scale=0.72).log_prob(y).sum()
        assert torch.allclose(log_lik, log_lik_true)

    # Test marginal likelihood
    # lml = log p(y|f) - 1/2 theta @ prior_prec @ theta
    #       + 1/2 logdet prior_prec - 1/2 log det post_prec
    lml = log_lik_true
<<<<<<< HEAD
    feature_extractor = FeatureExtractor(model, last_layer_name="1")
=======
    feature_extractor = FeatureExtractor(
        model, last_layer_name=last_layer_name, feature_reduction=reduction
    )
>>>>>>> 83c5de70
    theta = parameters_to_vector(feature_extractor.last_layer.parameters()).detach()
    assert torch.allclose(theta, lap.mean)
    prior_prec = torch.diag(lap.prior_precision_diag)
    assert prior_prec.shape == torch.Size([len(theta), len(theta)])
    lml = lml - 1 / 2 * theta @ prior_prec @ theta
    torch.inverse(prior_prec)
    if laplace == DiagLLLaplace:
        log_det_post_prec = lap.posterior_precision.log().sum()
    else:
        log_det_post_prec = lap.posterior_precision.logdet()
    lml = lml + 1 / 2 * (prior_prec.logdet() - log_det_post_prec)
    assert torch.allclose(lml, lap.log_marginal_likelihood())

    # test sampling
    torch.manual_seed(61)
    samples = lap.sample(n_samples=1)
    assert samples.shape == torch.Size([1, len(theta)])
    samples = lap.sample(n_samples=1000000)
    assert samples.shape == torch.Size([1000000, len(theta)])
    mu_comp = samples.mean(dim=0)
    mu_true = lap.mean
    assert torch.allclose(mu_comp, mu_true, atol=1e-2)

    # test functional variance
    if laplace == FullLLLaplace:
        Sigma = lap.posterior_covariance
    elif laplace == KronLLLaplace:
        Sigma = lap.posterior_precision.to_matrix(exponent=-1)
    elif laplace == DiagLLLaplace:
        Sigma = torch.diag(lap.posterior_variance)
    _, phi = feature_extractor.forward_with_features(X)
    Js, f = jacobians_naive(feature_extractor.last_layer, phi)
    true_f_var = torch.einsum("mkp,pq,mcq->mkc", Js, Sigma, Js)
    # test last-layer Jacobians
    comp_Js, comp_f = lap.backend.last_layer_jacobians(X)
    assert torch.allclose(Js, comp_Js)
    assert torch.allclose(f, comp_f)
    comp_f_var = lap.functional_variance(comp_Js)
    assert torch.allclose(true_f_var, comp_f_var, rtol=1e-4)


@pytest.mark.parametrize("laplace", flavors)
def test_regression_predictive(laplace, model, reg_loader):
    lap = laplace(model, "regression", sigma_noise=0.3, prior_precision=0.7)
    lap.fit(reg_loader)
    X, y = reg_loader.dataset.tensors
    f = model(X)

    # error
    with pytest.raises(ValueError):
        lap(X, pred_type="linear")

    # GLM predictive, functional variance tested already above.
    f_mu, f_var = lap(X, pred_type="glm")
    assert torch.allclose(f_mu, f)
    assert f_var.shape == torch.Size([f_mu.shape[0], f_mu.shape[1], f_mu.shape[1]])
    assert len(f_mu) == len(X)

    # NN predictive (only diagonal variance estimation)
    f_mu, f_var = lap(X, pred_type="nn", link_approx="mc")
    assert f_mu.shape == f_var.shape
    assert f_var.shape == torch.Size([f_mu.shape[0], f_mu.shape[1]])
    assert len(f_mu) == len(X)


@pytest.mark.parametrize("laplace", flavors)
def test_classification_predictive(laplace, model, class_loader):
    lap = laplace(model, "classification", prior_precision=0.7)
    lap.fit(class_loader)
    X, y = class_loader.dataset.tensors
    f = torch.softmax(model(X), dim=-1)

    # error
    with pytest.raises(ValueError):
        lap(X, pred_type="linear")

    # GLM predictive
    f_pred = lap(X, pred_type="glm", link_approx="mc", n_samples=100)
    assert f_pred.shape == f.shape
    assert torch.allclose(
        f_pred.sum(), torch.tensor(len(f_pred), dtype=torch.double)
    )  # sum up to 1
<<<<<<< HEAD
    f_pred = lap(X, pred_type="glm", link_approx="probit")
=======
    f_pred = lap(X, pred_type='glm', link_approx='probit')
>>>>>>> 83c5de70
    assert f_pred.shape == f.shape
    assert torch.allclose(
        f_pred.sum(), torch.tensor(len(f_pred), dtype=torch.double)
    )  # sum up to 1
<<<<<<< HEAD
    f_pred = lap(X, pred_type="glm", link_approx="bridge")
=======
    f_pred = lap(X, pred_type='glm', link_approx='bridge')
>>>>>>> 83c5de70
    assert f_pred.shape == f.shape
    assert torch.allclose(
        f_pred.sum(), torch.tensor(len(f_pred), dtype=torch.double)
    )  # sum up to 1
<<<<<<< HEAD
    f_pred = lap(X, pred_type="glm", link_approx="bridge_norm")
=======
    f_pred = lap(X, pred_type='glm', link_approx='bridge_norm')
>>>>>>> 83c5de70
    assert f_pred.shape == f.shape
    assert torch.allclose(
        f_pred.sum(), torch.tensor(len(f_pred), dtype=torch.double)
    )  # sum up to 1

    # NN predictive
    f_pred = lap(X, pred_type="nn", link_approx="mc", n_samples=100)
    assert f_pred.shape == f.shape
    assert torch.allclose(
        f_pred.sum(), torch.tensor(len(f_pred), dtype=torch.double)
    )  # sum up to 1


@pytest.mark.parametrize("laplace", flavors)
def test_regression_predictive_samples(laplace, model, reg_loader):
    lap = laplace(model, "regression", sigma_noise=0.3, prior_precision=0.7)
    lap.fit(reg_loader)
    X, y = reg_loader.dataset.tensors
    f = model(X)

    # error
    with pytest.raises(ValueError):
        lap(X, pred_type="linear")

    # GLM predictive, functional variance tested already above.
    fsamples = lap.predictive_samples(X, pred_type="glm", n_samples=100)
    assert fsamples.shape == torch.Size([100, f.shape[0], f.shape[1]])

    # NN predictive (only diagonal variance estimation)
    fsamples = lap.predictive_samples(X, pred_type="nn", n_samples=100)
    assert fsamples.shape == torch.Size([100, f.shape[0], f.shape[1]])


@pytest.mark.parametrize("laplace", flavors)
def test_classification_predictive_samples(laplace, model, class_loader):
    lap = laplace(model, "classification", prior_precision=0.7)
    lap.fit(class_loader)
    X, y = class_loader.dataset.tensors
    f = torch.softmax(model(X), dim=-1)

    # error
    with pytest.raises(ValueError):
        lap(X, pred_type="linear")

    # GLM predictive
    fsamples = lap.predictive_samples(X, pred_type="glm", n_samples=100)
    assert fsamples.shape == torch.Size([100, f.shape[0], f.shape[1]])
    assert np.allclose(fsamples.sum().item(), len(f) * 100)  # sum up to 1

    # NN predictive
    fsamples = lap.predictive_samples(X, pred_type="nn", n_samples=100)
    assert fsamples.shape == torch.Size([100, f.shape[0], f.shape[1]])
    assert np.allclose(fsamples.sum().item(), len(f) * 100)  # sum up to 1


@pytest.mark.parametrize("laplace", flavors)
def test_backprop_glm(laplace, model, reg_loader):
    X, y = reg_loader.dataset.tensors
    X.requires_grad = True

    lap = laplace(model, "regression", enable_backprop=True)
    lap.fit(reg_loader)
    f_mu, f_var = lap(X, pred_type="glm")

    try:
        grad_X_mu = torch.autograd.grad(f_mu.sum(), X, retain_graph=True)[0]
        grad_X_var = torch.autograd.grad(f_var.sum(), X)[0]

        assert grad_X_mu.shape == X.shape
        assert grad_X_var.shape == X.shape
    except ValueError:
        assert False


@pytest.mark.parametrize("laplace", flavors)
def test_backprop_glm_joint(laplace, model, reg_loader):
    X, y = reg_loader.dataset.tensors
    X.requires_grad = True

    lap = laplace(model, "regression", enable_backprop=True)
    lap.fit(reg_loader)
    f_mu, f_cov = lap(X, pred_type="glm", joint=True)

    try:
        grad_X_mu = torch.autograd.grad(f_mu.sum(), X, retain_graph=True)[0]
        grad_X_var = torch.autograd.grad(f_cov.sum(), X)[0]

        assert grad_X_mu.shape == X.shape
        assert grad_X_var.shape == X.shape
    except ValueError:
        assert False


@pytest.mark.parametrize("laplace", flavors)
def test_backprop_glm_mc(laplace, model, reg_loader):
    X, y = reg_loader.dataset.tensors
    X.requires_grad = True

    lap = laplace(model, "regression", enable_backprop=True)
    lap.fit(reg_loader)
    f_mu, f_var = lap(X, pred_type="glm", link_approx="mc")

    try:
        grad_X_mu = torch.autograd.grad(f_mu.sum(), X, retain_graph=True)[0]
        grad_X_var = torch.autograd.grad(f_var.sum(), X)[0]

        assert grad_X_mu.shape == X.shape
        assert grad_X_var.shape == X.shape
    except ValueError:
        assert False


@pytest.mark.parametrize("laplace", flavors)
def test_backprop_nn(laplace, model, reg_loader):
    X, y = reg_loader.dataset.tensors
    X.requires_grad = True

    lap = laplace(model, "regression", enable_backprop=True)
    lap.fit(reg_loader)
    f_mu, f_var = lap(X, pred_type="nn", link_approx="mc", n_samples=10)

    try:
        grad_X_mu = torch.autograd.grad(f_mu.sum(), X, retain_graph=True)[0]
        grad_X_var = torch.autograd.grad(f_var.sum(), X)[0]

        assert grad_X_mu.shape == X.shape
        assert grad_X_var.shape == X.shape
    except ValueError:
        assert False<|MERGE_RESOLUTION|>--- conflicted
+++ resolved
@@ -69,9 +69,6 @@
     return DataLoader(TensorDataset(X, y), batch_size=3)
 
 
-<<<<<<< HEAD
-@pytest.mark.parametrize("laplace", flavors)
-=======
 @pytest.fixture
 def multidim_class_loader():
     X = torch.randn(10, 6, 3)
@@ -86,8 +83,7 @@
     return DataLoader(TensorDataset(X, y), batch_size=3)
 
 
-@pytest.mark.parametrize('laplace', flavors)
->>>>>>> 83c5de70
+@pytest.mark.parametrize("laplace", flavors)
 def test_laplace_init(laplace, model):
     lap = laplace(model, "classification", last_layer_name="1")
     assert torch.allclose(lap.mean, lap.prior_mean)
@@ -136,11 +132,7 @@
 @pytest.mark.parametrize("laplace", flavors)
 def test_laplace_invalid_likelihood(laplace, model):
     with pytest.raises(ValueError):
-<<<<<<< HEAD
         laplace(model, "otherlh", last_layer_name="1")
-=======
-        laplace(model, 'otherlh', last_layer_name='1')
->>>>>>> 83c5de70
 
 
 @pytest.mark.parametrize("laplace", flavors)
@@ -148,29 +140,17 @@
     # float
     sigma_noise = 1.2
     laplace(
-<<<<<<< HEAD
         model, likelihood="regression", sigma_noise=sigma_noise, last_layer_name="1"
-=======
-        model, likelihood='regression', sigma_noise=sigma_noise, last_layer_name='1'
->>>>>>> 83c5de70
     )
     # torch.tensor 0-dim
     sigma_noise = torch.tensor(1.2)
     laplace(
-<<<<<<< HEAD
         model, likelihood="regression", sigma_noise=sigma_noise, last_layer_name="1"
-=======
-        model, likelihood='regression', sigma_noise=sigma_noise, last_layer_name='1'
->>>>>>> 83c5de70
     )
     # torch.tensor 1-dim
     sigma_noise = torch.tensor(1.2).reshape(-1)
     laplace(
-<<<<<<< HEAD
         model, likelihood="regression", sigma_noise=sigma_noise, last_layer_name="1"
-=======
-        model, likelihood='regression', sigma_noise=sigma_noise, last_layer_name='1'
->>>>>>> 83c5de70
     )
 
     # for classification should fail
@@ -178,15 +158,9 @@
     with pytest.raises(ValueError):
         laplace(
             model,
-<<<<<<< HEAD
             likelihood="classification",
             sigma_noise=sigma_noise,
             last_layer_name="1",
-=======
-            likelihood='classification',
-            sigma_noise=sigma_noise,
-            last_layer_name='1',
->>>>>>> 83c5de70
         )
 
     # other than that should fail
@@ -194,21 +168,13 @@
     sigma_noise = torch.tensor(1.2).reshape(1, 1)
     with pytest.raises(ValueError):
         laplace(
-<<<<<<< HEAD
             model, likelihood="regression", sigma_noise=sigma_noise, last_layer_name="1"
-=======
-            model, likelihood='regression', sigma_noise=sigma_noise, last_layer_name='1'
->>>>>>> 83c5de70
         )
     # other datatype, only reals supported
     sigma_noise = "1.2"
     with pytest.raises(ValueError):
         laplace(
-<<<<<<< HEAD
             model, likelihood="regression", sigma_noise=sigma_noise, last_layer_name="1"
-=======
-            model, likelihood='regression', sigma_noise=sigma_noise, last_layer_name='1'
->>>>>>> 83c5de70
         )
 
 
@@ -220,7 +186,6 @@
     setattr(model, "n_params", len(parameters_to_vector(model_params)))
     # float
     precision = 10.6
-<<<<<<< HEAD
     laplace(
         model, likelihood="regression", prior_precision=precision, last_layer_name="1"
     )
@@ -233,26 +198,12 @@
     precision = torch.tensor(10.7).reshape(-1)
     laplace(
         model, likelihood="regression", prior_precision=precision, last_layer_name="1"
-=======
-    lap = laplace(
-        model, likelihood='regression', prior_precision=precision, last_layer_name='1'
-    )
-    # torch.tensor 0-dim
-    precision = torch.tensor(10.6)
-    lap = laplace(
-        model, likelihood='regression', prior_precision=precision, last_layer_name='1'
-    )
-    # torch.tensor 1-dim
-    precision = torch.tensor(10.7).reshape(-1)
-    lap = laplace(
-        model, likelihood='regression', prior_precision=precision, last_layer_name='1'
->>>>>>> 83c5de70
-    )
+    )
+
     # torch.tensor 1-dim param-shape
     if laplace == KronLLLaplace:  # kron only supports per layer
         with pytest.raises(ValueError):
             precision = torch.tensor(10.7).reshape(-1).repeat(model.n_params)
-<<<<<<< HEAD
             laplace(
                 model,
                 likelihood="regression",
@@ -271,75 +222,35 @@
     precision = torch.tensor(10.7).reshape(-1).repeat(model.n_layers)
     laplace(
         model, likelihood="regression", prior_precision=precision, last_layer_name="1"
-=======
-            lap = laplace(
-                model,
-                likelihood='regression',
-                prior_precision=precision,
-                last_layer_name='1',
-            )
-    else:
-        precision = torch.tensor(10.7).reshape(-1).repeat(model.n_params)
-        lap = laplace(
-            model,
-            likelihood='regression',
-            prior_precision=precision,
-            last_layer_name='1',
-        )
-    # torch.tensor 1-dim layer-shape
-    precision = torch.tensor(10.7).reshape(-1).repeat(model.n_layers)
-    lap = laplace(
-        model, likelihood='regression', prior_precision=precision, last_layer_name='1'
->>>>>>> 83c5de70
     )
 
     # other than that should fail
     # higher dim
     precision = torch.tensor(10.6).reshape(1, 1)
     with pytest.raises(ValueError):
-<<<<<<< HEAD
         laplace(
             model,
             likelihood="regression",
             prior_precision=precision,
             last_layer_name="1",
-=======
-        lap = laplace(
-            model,
-            likelihood='regression',
-            prior_precision=precision,
-            last_layer_name='1',
->>>>>>> 83c5de70
         )
     # unmatched dim
     precision = torch.tensor(10.6).reshape(-1).repeat(17)
     with pytest.raises(ValueError):
         laplace(
             model,
-<<<<<<< HEAD
             likelihood="regression",
             prior_precision=precision,
             last_layer_name="1",
-=======
-            likelihood='regression',
-            prior_precision=precision,
-            last_layer_name='1',
->>>>>>> 83c5de70
         )
     # other datatype, only reals supported
     precision = "1.5"
     with pytest.raises(ValueError):
         laplace(
             model,
-<<<<<<< HEAD
             likelihood="regression",
             prior_precision=precision,
             last_layer_name="1",
-=======
-            likelihood='regression',
-            prior_precision=precision,
-            last_layer_name='1',
->>>>>>> 83c5de70
         )
 
 
@@ -347,52 +258,32 @@
 def test_laplace_init_prior_mean_and_scatter(laplace, model, class_loader):
     lap_scalar_mean = laplace(
         model,
-<<<<<<< HEAD
         "classification",
         last_layer_name="1",
-=======
-        'classification',
-        last_layer_name='1',
->>>>>>> 83c5de70
         prior_precision=1e-2,
         prior_mean=1.0,
     )
     assert torch.allclose(lap_scalar_mean.prior_mean, torch.tensor([1.0]))
     lap_tensor_mean = laplace(
         model,
-<<<<<<< HEAD
         "classification",
         last_layer_name="1",
-=======
-        'classification',
-        last_layer_name='1',
->>>>>>> 83c5de70
         prior_precision=1e-2,
         prior_mean=torch.ones(1),
     )
     assert torch.allclose(lap_tensor_mean.prior_mean, torch.tensor([1.0]))
     lap_tensor_scalar_mean = laplace(
         model,
-<<<<<<< HEAD
         "classification",
         last_layer_name="1",
-=======
-        'classification',
-        last_layer_name='1',
->>>>>>> 83c5de70
         prior_precision=1e-2,
         prior_mean=torch.ones(1)[0],
     )
     assert torch.allclose(lap_tensor_scalar_mean.prior_mean, torch.tensor(1.0))
     lap_tensor_full_mean = laplace(
         model,
-<<<<<<< HEAD
         "classification",
         last_layer_name="1",
-=======
-        'classification',
-        last_layer_name='1',
->>>>>>> 83c5de70
         prior_precision=1e-2,
         prior_mean=torch.ones(20 * 2 + 2),
     )
@@ -416,13 +307,8 @@
         prior_mean = torch.ones(20 * 2 + 2).unsqueeze(-1)
         laplace(
             model,
-<<<<<<< HEAD
             "classification",
             last_layer_name="1",
-=======
-            'classification',
-            last_layer_name='1',
->>>>>>> 83c5de70
             prior_precision=1e-2,
             prior_mean=prior_mean,
         )
@@ -432,13 +318,8 @@
         prior_mean = torch.ones(20 * 2 - 3)
         laplace(
             model,
-<<<<<<< HEAD
             "classification",
             last_layer_name="1",
-=======
-            'classification',
-            last_layer_name='1',
->>>>>>> 83c5de70
             prior_precision=1e-2,
             prior_mean=prior_mean,
         )
@@ -447,17 +328,10 @@
     with pytest.raises(ValueError):
         laplace(
             model,
-<<<<<<< HEAD
             "classification",
             last_layer_name="1",
             prior_precision=1e-2,
             prior_mean="72",
-=======
-            'classification',
-            last_layer_name='1',
-            prior_precision=1e-2,
-            prior_mean='72',
->>>>>>> 83c5de70
         )
 
 
@@ -466,27 +340,16 @@
     # valid float
     T = 1.1
     lap = laplace(
-<<<<<<< HEAD
         model, likelihood="classification", temperature=T, last_layer_name="1"
-=======
-        model, likelihood='classification', temperature=T, last_layer_name='1'
->>>>>>> 83c5de70
     )
     assert lap.temperature == T
 
 
 @pytest.mark.parametrize(
-<<<<<<< HEAD
     "laplace,lh", product(flavors, ["classification", "regression"])
 )
-def test_laplace_functionality(laplace, lh, model, reg_loader, class_loader):
-    if lh == "classification":
-        loader = class_loader
-=======
-    'laplace,lh', product(flavors, ['classification', 'regression'])
-)
-@pytest.mark.parametrize('multidim', [False, True])
-@pytest.mark.parametrize('reduction', [f.value for f in FeatureReduction] + [None])
+@pytest.mark.parametrize("multidim", [False, True])
+@pytest.mark.parametrize("reduction", [f.value for f in FeatureReduction] + [None])
 def test_laplace_functionality(
     laplace,
     lh,
@@ -499,9 +362,8 @@
     class_loader,
     multidim_class_loader,
 ):
-    if lh == 'classification':
+    if lh == "classification":
         loader = class_loader if not multidim else multidim_class_loader
->>>>>>> 83c5de70
         sigma_noise = 1.0
     else:
         loader = reg_loader if not multidim else multidim_reg_loader
@@ -509,10 +371,10 @@
 
     if not multidim:
         model = model
-        last_layer_name = '1'
+        last_layer_name = "1"
     else:
         model = model_with_reduction
-        last_layer_name = 'fc2'
+        last_layer_name = "fc2"
 
     lap = laplace(
         model,
@@ -550,13 +412,9 @@
     # lml = log p(y|f) - 1/2 theta @ prior_prec @ theta
     #       + 1/2 logdet prior_prec - 1/2 log det post_prec
     lml = log_lik_true
-<<<<<<< HEAD
-    feature_extractor = FeatureExtractor(model, last_layer_name="1")
-=======
     feature_extractor = FeatureExtractor(
         model, last_layer_name=last_layer_name, feature_reduction=reduction
     )
->>>>>>> 83c5de70
     theta = parameters_to_vector(feature_extractor.last_layer.parameters()).detach()
     assert torch.allclose(theta, lap.mean)
     prior_prec = torch.diag(lap.prior_precision_diag)
@@ -639,29 +497,17 @@
     assert torch.allclose(
         f_pred.sum(), torch.tensor(len(f_pred), dtype=torch.double)
     )  # sum up to 1
-<<<<<<< HEAD
     f_pred = lap(X, pred_type="glm", link_approx="probit")
-=======
-    f_pred = lap(X, pred_type='glm', link_approx='probit')
->>>>>>> 83c5de70
     assert f_pred.shape == f.shape
     assert torch.allclose(
         f_pred.sum(), torch.tensor(len(f_pred), dtype=torch.double)
     )  # sum up to 1
-<<<<<<< HEAD
     f_pred = lap(X, pred_type="glm", link_approx="bridge")
-=======
-    f_pred = lap(X, pred_type='glm', link_approx='bridge')
->>>>>>> 83c5de70
     assert f_pred.shape == f.shape
     assert torch.allclose(
         f_pred.sum(), torch.tensor(len(f_pred), dtype=torch.double)
     )  # sum up to 1
-<<<<<<< HEAD
     f_pred = lap(X, pred_type="glm", link_approx="bridge_norm")
-=======
-    f_pred = lap(X, pred_type='glm', link_approx='bridge_norm')
->>>>>>> 83c5de70
     assert f_pred.shape == f.shape
     assert torch.allclose(
         f_pred.sum(), torch.tensor(len(f_pred), dtype=torch.double)
