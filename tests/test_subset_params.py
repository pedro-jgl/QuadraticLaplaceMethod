--- conflicted
+++ resolved
@@ -5,19 +5,11 @@
 from torch import nn
 from torch.nn.utils import parameters_to_vector
 from torch.utils.data import DataLoader, TensorDataset
-<<<<<<< HEAD
-from torch.distributions import Normal, Categorical
-from torchvision.models import wide_resnet50_2
 
-from laplace import FullLaplace, KronLaplace, DiagLaplace
-from laplace.curvature import AsdlGGN, AsdlHessian, AsdlEF, BackPackEF, BackPackGGN
-=======
->>>>>>> 2aade442
-
+from laplace import DiagLaplace, FullLaplace, KronLaplace
 from laplace.curvature import AsdlEF, AsdlGGN, AsdlHessian, BackPackEF, BackPackGGN
 from laplace.curvature.asdfghjkl import AsdfghjklEF, AsdfghjklGGN, AsdfghjklHessian
 from laplace.curvature.curvlinops import CurvlinopsEF, CurvlinopsGGN, CurvlinopsHessian
-from laplace.laplace import DiagLaplace, FullLaplace, KronLaplace
 
 torch.manual_seed(240)
 torch.set_default_tensor_type(torch.DoubleTensor)
@@ -56,18 +48,6 @@
 
 
 @pytest.mark.parametrize(
-<<<<<<< HEAD
-    'laplace,lh', product(flavors, ['classification', 'regression'])
-)
-def test_incompatible_backend(laplace, lh, model):
-    lap = laplace(model, lh, backend=AsdlEF)
-    lap = laplace(model, lh, backend=AsdlGGN)
-    lap = laplace(model, lh, backend=AsdlHessian)
-
-
-@pytest.mark.parametrize(
-    'laplace,lh', product(flavors, ['classification', 'regression'])
-=======
     "laplace,lh", product(flavors, ["classification", "regression"])
 )
 def test_compatible_backend(laplace, lh, model):
@@ -81,7 +61,6 @@
 
 @pytest.mark.parametrize(
     "laplace,lh", product(flavors, ["classification", "regression"])
->>>>>>> 2aade442
 )
 def test_incompatible_backend(laplace, lh, model):
     with pytest.raises(ValueError):
@@ -156,9 +135,5 @@
     lap = laplace(model, "classification", backend=backend)
     lap.fit(class_loader)
     lap.optimize_prior_precision(
-<<<<<<< HEAD
-        method='gridsearch', val_loader=class_loader, pred_type='nn', link_approx='mc'
-=======
         method="gridsearch", val_loader=class_loader, pred_type="nn", link_approx="mc"
->>>>>>> 2aade442
     )