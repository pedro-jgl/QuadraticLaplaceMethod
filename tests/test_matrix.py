--- conflicted
+++ resolved
@@ -30,11 +30,7 @@
 
 
 def test_init_from_model(model):
-<<<<<<< HEAD
-    kron = Kron.init_from_model(model, 'cpu')
-=======
     kron = Kron.init_from_model(model, "cpu")
->>>>>>> 2aade442
     expected_sizes = [[20 * 20, 3 * 3], [20 * 20], [2 * 2, 20 * 20], [2 * 2]]
     for facs, exp_facs in zip(kron.kfacs, expected_sizes):
         for fi, exp_fi in zip(facs, exp_facs):
@@ -43,11 +39,7 @@
 
 
 def test_init_from_iterable(model):
-<<<<<<< HEAD
-    kron = Kron.init_from_model(model.parameters(), 'cpu')
-=======
     kron = Kron.init_from_model(model.parameters(), "cpu")
->>>>>>> 2aade442
     expected_sizes = [[20 * 20, 3 * 3], [20 * 20], [2 * 2, 20 * 20], [2 * 2]]
     for facs, exp_facs in zip(kron.kfacs, expected_sizes):
         for fi, exp_fi in zip(facs, exp_facs):
@@ -185,13 +177,8 @@
     # test J @ S^-1/2  (sampling)
     JS = kron_decomp.bmm(Js, exponent=-1 / 2)
     JSJ = torch.bmm(JS, Js.transpose(1, 2))
-<<<<<<< HEAD
-    l, Q = torch.linalg.eigh(S_inv, UPLO='U')
-    JS_true = Js @ Q @ torch.diag(torch.sqrt(l)) @ Q.T
-=======
     eigval, Q = torch.linalg.eigh(S_inv, UPLO="U")
     JS_true = Js @ Q @ torch.diag(torch.sqrt(eigval)) @ Q.T
->>>>>>> 2aade442
     JSJ_true = torch.bmm(JS_true, Js.transpose(1, 2))
     assert torch.allclose(JS, JS_true)
     assert torch.allclose(JSJ, JSJ_true)
@@ -258,13 +245,8 @@
     # test J @ S^-1/2  (sampling)
     JS = kron_decomp.bmm(Js, exponent=-1 / 2)
     JSJ = torch.bmm(JS, Js.transpose(1, 2))
-<<<<<<< HEAD
-    l, Q = torch.linalg.eigh(S_inv, UPLO='U')
-    JS_true = Js @ Q @ torch.diag(torch.sqrt(l)) @ Q.T
-=======
     eigval, Q = torch.linalg.eigh(S_inv, UPLO="U")
     JS_true = Js @ Q @ torch.diag(torch.sqrt(eigval)) @ Q.T
->>>>>>> 2aade442
     JSJ_true = torch.bmm(JS_true, Js.transpose(1, 2))
     assert torch.allclose(JS, JS_true)
     assert torch.allclose(JSJ, JSJ_true)
