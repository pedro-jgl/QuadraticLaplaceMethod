--- conflicted
+++ resolved
@@ -10,14 +10,8 @@
 
 from laplace import (
     DiagLaplace,
-<<<<<<< HEAD
-    LowRankLaplace,
-    FullLLLaplace,
     FunctionalLaplace,
     FunctionalLLLaplace,
-    KronLLLaplace,
-=======
->>>>>>> 7763a523
     DiagLLLaplace,
     DiagSubnetLaplace,
     FullLaplace,
@@ -33,9 +27,7 @@
 
 torch.manual_seed(240)
 torch.set_default_tensor_type(torch.DoubleTensor)
-<<<<<<< HEAD
-lrlaplace_param = pytest.param(LowRankLaplace, marks=pytest.mark.xfail(reason='Unimplemented in the new ASDL'))
-=======
+
 lrlaplace_param = pytest.param(
     LowRankLaplace, marks=pytest.mark.xfail(reason="Unimplemented in the new ASDL")
 )
@@ -48,7 +40,7 @@
     KronLLLaplace,
     DiagLLLaplace,
 ]
->>>>>>> 7763a523
+
 flavors_no_llla = [FullLaplace, KronLaplace, DiagLaplace, lrlaplace_param]
 flavors_llla = [FullLLLaplace, KronLLLaplace, DiagLLLaplace]
 flavors_subnet = [DiagSubnetLaplace, FullSubnetLaplace]
@@ -177,7 +169,7 @@
             assert isinstance(val, (list, tuple, int, float, str, bool, torch.Tensor))
 
 
-<<<<<<< HEAD
+
 @pytest.mark.parametrize('laplace', flavors_functional)
 def test_serialize_no_pickle_functional(laplace, model, reg_loader):
     la = laplace(model, 'regression', num_data = 10)
@@ -194,9 +186,6 @@
 
 
 @pytest.mark.parametrize('laplace', flavors_subnet)
-=======
-@pytest.mark.parametrize("laplace", flavors_subnet)
->>>>>>> 7763a523
 def test_serialize_subnetlaplace(laplace, model, reg_loader):
     subnetwork_indices = torch.LongTensor([1, 10, 104, 44])
     la = laplace(model, "regression", subnetwork_indices=subnetwork_indices)
