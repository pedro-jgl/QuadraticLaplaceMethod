--- conflicted
+++ resolved
@@ -741,7 +741,6 @@
         assert False
 
 
-<<<<<<< HEAD
 @pytest.mark.parametrize("laplace", [FullLaplace, KronLaplace, DiagLaplace])
 def test_reg_glm_predictive_correct_behavior(laplace, model, reg_loader):
     X, y = reg_loader.dataset.tensors
@@ -782,7 +781,8 @@
 
     with pytest.raises(ValueError):
         lap.fit(custom_loader)
-=======
+
+
 @pytest.mark.parametrize(
     "likelihood", ["classification", "regression", "reward_modeling"]
 )
@@ -804,5 +804,4 @@
     lap.fit(dataloader)
 
     # Should not raise an error
-    lap.optimize_prior_precision(method="gridsearch", val_loader=dataloader, n_steps=10)
->>>>>>> 392fec07
+    lap.optimize_prior_precision(method="gridsearch", val_loader=dataloader, n_steps=10)