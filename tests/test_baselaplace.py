from __future__ import annotations

from collections.abc import MutableMapping
from copy import deepcopy
from itertools import product
from math import prod, sqrt

import numpy as np
import pytest
import torch
from torch import nn
from torch.distributions import Categorical, Normal
from torch.distributions.multivariate_normal import MultivariateNormal
from torch.nn.utils import parameters_to_vector
from torch.utils.data import DataLoader, TensorDataset
from torchvision.models import wide_resnet50_2

from laplace import DiagLaplace, FullLaplace, KronLaplace, LowRankLaplace
from laplace.curvature import AsdlEF, AsdlGGN, BackPackGGN
from laplace.curvature.backpack import BackPackEF
from laplace.curvature.curvlinops import CurvlinopsEF, CurvlinopsGGN
from laplace.utils import KronDecomposed
from tests.utils import ListDataset, dict_data_collator, jacobians_naive

torch.manual_seed(240)
torch.set_default_tensor_type(torch.DoubleTensor)
flavors = [FullLaplace, KronLaplace, DiagLaplace, LowRankLaplace]
online_flavors = [FullLaplace, KronLaplace, DiagLaplace]


@pytest.fixture
def model():
    model = torch.nn.Sequential(nn.Linear(3, 20), nn.Linear(20, 2))
    setattr(model, "output_size", 2)
    model_params = list(model.parameters())
    setattr(model, "n_layers", len(model_params))  # number of parameter groups
    setattr(model, "n_params", len(parameters_to_vector(model_params)))
    return model


@pytest.fixture
def large_model():
    model = wide_resnet50_2()
    return model


@pytest.fixture
def custom_model():
    class CustomModel(nn.Module):
        def __init__(self):
            super().__init__()
            self.net = nn.Sequential(nn.Linear(5, 100), nn.ReLU(), nn.Linear(100, 2))

        def forward(self, data: MutableMapping | torch.Tensor):
            if isinstance(data, MutableMapping):
                x = data["test_input_key"].to(next(self.parameters()).device)
            else:
                x = data

            logits = self.net(x)
            return logits

    return CustomModel()


@pytest.fixture
def reward_model():
    class RewardModel(nn.Module):
        def __init__(self):
            super().__init__()
            self.net = nn.Sequential(nn.Linear(3, 100), nn.ReLU(), nn.Linear(100, 1))

        def forward(self, x):
            """
            x: torch.Tensor
                If training == True then shape (batch_size, 2, dim)
                Else shape (batch_size, dim)
            """
            if len(x.shape) == 3:
                batch_size, _, dim = x.shape

                # Flatten to (batch_size*2, dim)
                flat_x = x.reshape(-1, dim)

                # Forward
                flat_logits = self.net(flat_x)  # (batch_size*2, 1)

                # Reshape back to (batch_size, 2)
                return flat_logits.reshape(batch_size, 2)
            else:
                logits = self.net(x)  # (batch_size, 1)
                return logits

    return RewardModel()


@pytest.fixture
def class_loader():
    X = torch.randn(10, 3)
    y = torch.randint(2, (10,))
    return DataLoader(TensorDataset(X, y), batch_size=3)


@pytest.fixture
def reg_loader():
    X = torch.randn(10, 3)
    y = torch.randn(10, 2)
    return DataLoader(TensorDataset(X, y), batch_size=3)


@pytest.fixture
def custom_loader_clf():
    data = []
    for _ in range(10):
        datum = {
            "test_input_key": torch.randn(5),
            "test_label_key": torch.randint(2, (1,)),
        }
        data.append(datum)
    return DataLoader(ListDataset(data), batch_size=3, collate_fn=dict_data_collator)


@pytest.fixture
def custom_loader_reg():
    data = []
    for _ in range(10):
        datum = {
            "test_input_key": torch.randn(5),
            "test_label_key": torch.randn(2),
        }
        data.append(datum)
    return DataLoader(ListDataset(data), batch_size=3, collate_fn=dict_data_collator)


@pytest.fixture
def reward_loader():
    X = torch.randn(10, 2, 3)
    y = torch.randint(2, (10,))
    return DataLoader(TensorDataset(X, y), batch_size=3)


@pytest.fixture
def reward_test_X():
    X = torch.randn(10, 3)
    return X


@pytest.mark.parametrize("laplace", flavors)
def test_laplace_init(laplace, model):
    lap = laplace(model, "classification")
    assert torch.allclose(lap.mean, lap.prior_mean)
    if laplace in [FullLaplace, DiagLaplace]:
        H = lap.H.clone()
        lap._init_H()
        assert torch.allclose(H, lap.H)
    elif laplace == LowRankLaplace:
        assert lap.H is None
    else:
        H = [[k.clone() for k in kfac] for kfac in lap.H.kfacs]
        lap._init_H()
        for kfac1, kfac2 in zip(H, lap.H.kfacs):
            for k1, k2 in zip(kfac1, kfac2):
                assert torch.allclose(k1, k2)


@pytest.mark.skip(reason="Does not work well with Github actions")
def test_laplace_large_init(large_model):
    FullLaplace(large_model, "classification")


@pytest.mark.parametrize("laplace", flavors)
def test_laplace_invalid_likelihood(laplace, model):
    with pytest.raises(ValueError):
        laplace(model, "otherlh")


@pytest.mark.parametrize("laplace", flavors)
def test_laplace_init_noise(laplace, model):
    # float
    sigma_noise = 1.2
    laplace(model, likelihood="regression", sigma_noise=sigma_noise)
    # torch.tensor 0-dim
    sigma_noise = torch.tensor(1.2)
    laplace(model, likelihood="regression", sigma_noise=sigma_noise)
    # torch.tensor 1-dim
    sigma_noise = torch.tensor(1.2).reshape(-1)
    laplace(model, likelihood="regression", sigma_noise=sigma_noise)

    # for classification should fail
    sigma_noise = 1.2
    with pytest.raises(ValueError):
        laplace(model, likelihood="classification", sigma_noise=sigma_noise)

    # other than that should fail
    # higher dim
    sigma_noise = torch.tensor(1.2).reshape(1, 1)
    with pytest.raises(ValueError):
        laplace(model, likelihood="regression", sigma_noise=sigma_noise)
    # other datatype, only reals supported
    sigma_noise = "1.2"
    with pytest.raises(ValueError):
        laplace(model, likelihood="regression", sigma_noise=sigma_noise)


@pytest.mark.parametrize("laplace", flavors)
def test_laplace_init_precision(laplace, model):
    # float
    precision = 10.6
    laplace(model, likelihood="regression", prior_precision=precision)
    # torch.tensor 0-dim
    precision = torch.tensor(10.6)
    laplace(model, likelihood="regression", prior_precision=precision)
    # torch.tensor 1-dim
    precision = torch.tensor(10.7).reshape(-1)
    laplace(model, likelihood="regression", prior_precision=precision)
    # torch.tensor 1-dim param-shape
    precision = torch.tensor(10.7).reshape(-1).repeat(model.n_params)
    if laplace == KronLaplace:
        # Kron should not accept per parameter prior precision
        with pytest.raises(ValueError):
            laplace(model, likelihood="regression", prior_precision=precision)
    else:
        laplace(model, likelihood="regression", prior_precision=precision)
    # torch.tensor 1-dim layer-shape
    precision = torch.tensor(10.7).reshape(-1).repeat(model.n_layers)
    laplace(model, likelihood="regression", prior_precision=precision)

    # other than that should fail
    # higher dim
    precision = torch.tensor(10.6).reshape(1, 1)
    with pytest.raises(ValueError):
        laplace(model, likelihood="regression", prior_precision=precision)
    # unmatched dim
    precision = torch.tensor(10.6).reshape(-1).repeat(17)
    with pytest.raises(ValueError):
        laplace(model, likelihood="regression", prior_precision=precision)
    # other datatype, only reals supported
    precision = "1.5"
    with pytest.raises(ValueError):
        laplace(model, likelihood="regression", prior_precision=precision)


@pytest.mark.parametrize("laplace", flavors)
def test_laplace_init_prior_mean_and_scatter(laplace, model, class_loader):
    mean = parameters_to_vector(model.parameters())
    P = len(mean)
    lap_scalar_mean = laplace(
        model, "classification", prior_precision=1e-2, prior_mean=1.0
    )
    assert torch.allclose(lap_scalar_mean.prior_mean, torch.tensor([1.0]))
    lap_tensor_mean = laplace(
        model, "classification", prior_precision=1e-2, prior_mean=torch.ones(1)
    )
    assert torch.allclose(lap_tensor_mean.prior_mean, torch.tensor([1.0]))
    lap_tensor_scalar_mean = laplace(
        model, "classification", prior_precision=1e-2, prior_mean=torch.ones(1)[0]
    )
    assert torch.allclose(lap_tensor_scalar_mean.prior_mean, torch.tensor(1.0))
    lap_tensor_full_mean = laplace(
        model, "classification", prior_precision=1e-2, prior_mean=torch.ones(P)
    )
    assert torch.allclose(lap_tensor_full_mean.prior_mean, torch.ones(P))

    lap_scalar_mean.fit(class_loader)
    lap_tensor_mean.fit(class_loader)
    lap_tensor_scalar_mean.fit(class_loader)
    lap_tensor_full_mean.fit(class_loader)
    expected = torch.tensor(0).reshape(-1)
    # assert expected.ndim == 0
    expected = ((mean - 1) * 1e-2) @ (mean - 1)
    assert torch.allclose(lap_scalar_mean.scatter, expected)
    assert lap_scalar_mean.scatter.shape == expected.shape
    assert torch.allclose(lap_tensor_mean.scatter, expected)
    assert lap_tensor_mean.scatter.shape == expected.shape
    assert torch.allclose(lap_tensor_scalar_mean.scatter, expected)
    assert lap_tensor_scalar_mean.scatter.shape == expected.shape
    assert torch.allclose(lap_tensor_full_mean.scatter, expected)
    assert lap_tensor_full_mean.scatter.shape == expected.shape

    # too many dims
    with pytest.raises(ValueError):
        prior_mean = torch.ones(P).unsqueeze(-1)
        laplace(model, "classification", prior_precision=1e-2, prior_mean=prior_mean)

    # unmatched dim
    with pytest.raises(ValueError):
        prior_mean = torch.ones(P - 3)
        laplace(model, "classification", prior_precision=1e-2, prior_mean=prior_mean)

    # invalid argument type
    with pytest.raises(ValueError):
        laplace(model, "classification", prior_precision=1e-2, prior_mean="72")


@pytest.mark.parametrize("laplace", flavors)
def test_laplace_init_temperature(laplace, model):
    # valid float
    T = 1.1
    lap = laplace(model, likelihood="classification", temperature=T)
    assert lap.temperature == T


@pytest.mark.parametrize(
    "laplace,lh", product(flavors, ["classification", "regression"])
)
def test_laplace_functionality(laplace, lh, model, reg_loader, class_loader):
    if lh == "classification":
        loader = class_loader
        sigma_noise = 1.0
    else:
        loader = reg_loader
        sigma_noise = 0.3
    lap = laplace(model, lh, sigma_noise=sigma_noise, prior_precision=0.7)
    lap.fit(loader)
    assert lap.n_data == len(loader.dataset)
    assert lap.n_outputs == model.output_size
    f = model(loader.dataset.tensors[0])
    y = loader.dataset.tensors[1]
    assert f.shape == torch.Size([10, 2])

    # Test log likelihood (Train)
    log_lik = lap.log_likelihood
    # compute true log lik
    if lh == "classification":
        log_lik_true = Categorical(logits=f).log_prob(y).sum()
        assert torch.allclose(log_lik, log_lik_true)
    else:
        assert y.size() == f.size()
        log_lik_true = Normal(loc=f, scale=sigma_noise).log_prob(y).sum()
        assert torch.allclose(log_lik, log_lik_true)
        # change likelihood and test again
        lap.sigma_noise = 0.72
        log_lik = lap.log_likelihood
        log_lik_true = Normal(loc=f, scale=0.72).log_prob(y).sum()
        assert torch.allclose(log_lik, log_lik_true)

    # Test marginal likelihood
    # lml = log p(y|f) - 1/2 theta @ prior_prec @ theta
    #       + 1/2 logdet prior_prec - 1/2 log det post_prec
    lml = log_lik_true
    theta = parameters_to_vector(model.parameters()).detach()
    assert torch.allclose(theta, lap.mean)
    prior_prec = torch.diag(lap.prior_precision_diag)
    assert prior_prec.shape == torch.Size([len(theta), len(theta)])
    lml = lml - 1 / 2 * theta @ prior_prec @ theta
    if laplace == DiagLaplace:
        log_det_post_prec = lap.posterior_precision.log().sum()
    elif laplace == LowRankLaplace:
        (U, eigval), p0 = lap.posterior_precision
        log_det_post_prec = (U @ torch.diag(eigval) @ U.T + p0.diag()).logdet()
    else:
        log_det_post_prec = lap.posterior_precision.logdet()
    lml = lml + 1 / 2 * (prior_prec.logdet() - log_det_post_prec)
    assert torch.allclose(lml, lap.log_marginal_likelihood())

    # test sampling
    torch.manual_seed(61)
    samples = lap.sample(n_samples=1)
    assert samples.shape == torch.Size([1, len(theta)])
    samples = lap.sample(n_samples=1000000)
    assert samples.shape == torch.Size([1000000, len(theta)])
    mu_comp = samples.mean(dim=0)
    mu_true = lap.mean
    assert torch.allclose(mu_comp, mu_true, atol=1e-2)

    # test functional variance
    if laplace == FullLaplace:
        Sigma = lap.posterior_covariance
    elif laplace == KronLaplace:
        Sigma = lap.posterior_precision.to_matrix(exponent=-1)
    elif laplace == LowRankLaplace:
        (U, eigval), p0 = lap.posterior_precision
        Sigma = (U @ torch.diag(eigval) @ U.T + p0.diag()).inverse()
    elif laplace == DiagLaplace:
        Sigma = torch.diag(lap.posterior_variance)
    Js, f = jacobians_naive(model, loader.dataset.tensors[0])
    true_f_var = torch.einsum("mkp,pq,mcq->mkc", Js, Sigma, Js)
    comp_f_var = lap.functional_variance(Js)
    assert torch.allclose(true_f_var, comp_f_var, rtol=1e-4)


@pytest.mark.parametrize("laplace", online_flavors)
def test_overriding_fit(laplace, model, reg_loader):
    lap = laplace(model, "regression", sigma_noise=0.3, prior_precision=0.7)
    lap.fit(reg_loader)
    if type(lap.posterior_precision) is KronDecomposed:
        P = lap.posterior_precision.to_matrix()
    else:
        P = lap.posterior_precision.clone()
    m = lap.mean.clone()
    marglik = lap.log_marginal_likelihood().detach().clone()
    assert lap.n_data == len(reg_loader.dataset)
    lap.fit(reg_loader, override=True)
    assert torch.allclose(lap.mean, m)
    if type(lap.posterior_precision) is KronDecomposed:
        assert torch.allclose(lap.posterior_precision.to_matrix(), P)
    else:
        assert torch.allclose(lap.posterior_precision, P)
    assert torch.allclose(marglik, lap.log_marginal_likelihood())
    assert lap.n_data == len(reg_loader.dataset)


@pytest.mark.parametrize("laplace", online_flavors)
def test_online_fit(laplace, model, reg_loader):
    lap = laplace(model, "regression", sigma_noise=0.3, prior_precision=0.7)
    lap.fit(reg_loader)
    if type(lap.H) is KronDecomposed:
        P = lap.H.to_matrix().clone()
    else:
        P = lap.H.clone()
    loss, n_data = deepcopy(lap.loss.item()), deepcopy(lap.n_data)
    # fit a second and third time but don't override
    lap.fit(reg_loader, override=False)
    lap.fit(reg_loader, override=False)
    # Hessian should be now roughly 3x the one before
    assert torch.allclose(3 * torch.tensor(loss), lap.loss)
    assert (3 * n_data) == lap.n_data
    if type(lap.H) is KronDecomposed:
        assert torch.allclose(lap.H.to_matrix(), 3 * P)
    else:
        assert torch.allclose(lap.H, 3 * P)


def test_log_prob_full(model, class_loader):
    lap = FullLaplace(model, "classification", prior_precision=0.7)
    theta = torch.randn_like(parameters_to_vector(model.parameters()))
    # posterior without fitting is just prior
    posterior = Normal(loc=torch.zeros_like(theta), scale=sqrt(1 / 0.7))
    assert torch.allclose(lap.log_prob(theta), posterior.log_prob(theta).sum())
    lap.fit(class_loader)
    posterior = MultivariateNormal(
        loc=lap.mean, precision_matrix=lap.posterior_precision
    )
    assert torch.allclose(lap.log_prob(theta), posterior.log_prob(theta))


def test_log_prob_kron(model, class_loader):
    lap = KronLaplace(model, "classification", prior_precision=0.24)
    theta = torch.randn_like(parameters_to_vector(model.parameters()))
    posterior = Normal(loc=lap.mean, scale=sqrt(1 / 0.24))
    assert torch.allclose(lap.log_prob(theta), posterior.log_prob(theta).sum())
    lap.fit(class_loader)
    posterior = MultivariateNormal(
        loc=lap.mean, precision_matrix=lap.posterior_precision.to_matrix()
    )
    assert torch.allclose(lap.log_prob(theta), posterior.log_prob(theta))


@pytest.mark.parametrize("laplace", flavors)
def test_regression_predictive(laplace, model, reg_loader):
    lap = laplace(model, "regression", sigma_noise=0.3, prior_precision=0.7)
    lap.fit(reg_loader)
    X, y = reg_loader.dataset.tensors
    f = model(X)

    # error
    with pytest.raises(ValueError):
        lap(X, pred_type="linear")

    # GLM predictive, functional variance tested already above.
    f_mu_glm, f_var_glm = lap(X, pred_type="glm")
    assert torch.allclose(f_mu_glm, f)
    assert f_var_glm.shape == torch.Size(
        [f_mu_glm.shape[0], f_mu_glm.shape[1], f_mu_glm.shape[1]]
    )
    assert len(f_mu_glm) == len(X)

    # NN predictive (only diagonal variance estimation)
    f_mu_nn, f_var_nn = lap(X, pred_type="nn", link_approx="mc")
    assert f_mu_nn.shape == f_var_nn.shape
    assert f_var_nn.shape == torch.Size([f_mu_nn.shape[0], f_mu_nn.shape[1]])
    assert len(f_mu_nn) == len(X)

    # Test joint prediction
    f_mu_joint, f_cov_joint = lap(X, pred_type="glm", joint=True)
    assert len(f_mu_joint.shape) == 1
    assert f_mu_joint.shape[0] == prod(f_mu_glm.shape)
    assert len(f_cov_joint.shape) == 2
    assert f_cov_joint.shape == (f_mu_joint.shape[0], f_mu_joint.shape[0])

    # The "diagonal" of the joint cov should equal the non-joint var
    b, k = y.shape
    f_var_joint = torch.einsum("bkbl->bkl", f_cov_joint.reshape(b, k, b, k))
    assert torch.allclose(f_var_joint, f_var_glm)


@pytest.mark.parametrize("laplace", flavors)
def test_classification_predictive(laplace, model, class_loader):
    lap = laplace(model, "classification", prior_precision=0.7)
    lap.fit(class_loader)
    X, y = class_loader.dataset.tensors
    f = torch.softmax(model(X), dim=-1)

    # error
    with pytest.raises(ValueError):
        lap(X, pred_type="linear")

    # GLM predictive
    f_pred = lap(X, pred_type="glm", link_approx="mc", n_samples=100)
    assert f_pred.shape == f.shape
    assert torch.allclose(
        f_pred.sum(), torch.tensor(len(f_pred), dtype=torch.double)
    )  # sum up to 1
    f_pred = lap(X, pred_type="glm", link_approx="probit")
    assert f_pred.shape == f.shape
    assert torch.allclose(
        f_pred.sum(), torch.tensor(len(f_pred), dtype=torch.double)
    )  # sum up to 1
    f_pred = lap(X, pred_type="glm", link_approx="bridge")
    assert f_pred.shape == f.shape
    assert torch.allclose(
        f_pred.sum(), torch.tensor(len(f_pred), dtype=torch.double)
    )  # sum up to 1
    f_pred = lap(X, pred_type="glm", link_approx="bridge_norm")
    assert f_pred.shape == f.shape
    assert torch.allclose(
        f_pred.sum(), torch.tensor(len(f_pred), dtype=torch.double)
    )  # sum up to 1

    # NN predictive
    f_pred = lap(X, pred_type="nn", link_approx="mc", n_samples=100)
    assert f_pred.shape == f.shape
    assert torch.allclose(
        f_pred.sum(), torch.tensor(len(f_pred), dtype=torch.double)
    )  # sum up to 1


@pytest.mark.parametrize("laplace", flavors)
def test_regression_predictive_samples(laplace, model, reg_loader):
    lap = laplace(model, "regression", sigma_noise=0.3, prior_precision=0.7)
    lap.fit(reg_loader)
    X, y = reg_loader.dataset.tensors
    f = model(X)

    # error
    with pytest.raises(ValueError):
        lap(X, pred_type="linear")

    # GLM predictive, functional variance tested already above.
    fsamples = lap.predictive_samples(X, pred_type="glm", n_samples=100)
    assert fsamples.shape == torch.Size([100, f.shape[0], f.shape[1]])

    # NN predictive (only diagonal variance estimation)
    fsamples = lap.predictive_samples(X, pred_type="nn", n_samples=100)
    assert fsamples.shape == torch.Size([100, f.shape[0], f.shape[1]])


@pytest.mark.parametrize("laplace", flavors)
def test_classification_predictive_samples(laplace, model, class_loader):
    lap = laplace(model, "classification", prior_precision=0.7)
    lap.fit(class_loader)
    X, y = class_loader.dataset.tensors
    f = torch.softmax(model(X), dim=-1)

    # error
    with pytest.raises(ValueError):
        lap(X, pred_type="linear")

    # GLM predictive
    fsamples = lap.predictive_samples(X, pred_type="glm", n_samples=100)
    assert fsamples.shape == torch.Size([100, f.shape[0], f.shape[1]])
    assert np.allclose(fsamples.sum().item(), len(f) * 100)  # sum up to 1

    # NN predictive
    fsamples = lap.predictive_samples(X, pred_type="nn", n_samples=100)
    assert fsamples.shape == torch.Size([100, f.shape[0], f.shape[1]])
    assert np.allclose(fsamples.sum().item(), len(f) * 100)  # sum up to 1


@pytest.mark.parametrize("laplace", [KronLaplace, DiagLaplace])
def test_reward_modeling(laplace, reward_model, reward_loader, reward_test_X):
    lap = laplace(reward_model, "reward_modeling")
    lap.fit(reward_loader)
    f = reward_model(reward_test_X)

    # error
    with pytest.raises(ValueError):
        lap(reward_test_X, pred_type="linear")

    # GLM predictive, functional variance tested already above.
    f_mu, f_var = lap(reward_test_X, pred_type="glm")
    assert torch.allclose(f_mu, f)
    assert f_var.shape == torch.Size([f_mu.shape[0], f_mu.shape[1], f_mu.shape[1]])
    assert len(f_mu) == len(reward_test_X)

    # NN predictive (only diagonal variance estimation)
    f_mu, f_var = lap(reward_test_X, pred_type="nn", link_approx="mc")
    assert f_mu.shape == f_var.shape
    assert f_var.shape == torch.Size([f_mu.shape[0], f_mu.shape[1]])
    assert len(f_mu) == len(reward_test_X)


@pytest.mark.parametrize("laplace", [KronLaplace, DiagLaplace])
@pytest.mark.parametrize(
    "backend", [AsdlEF, AsdlGGN, CurvlinopsEF, CurvlinopsGGN, BackPackGGN, BackPackEF]
)
@pytest.mark.parametrize(
    "lik,custom_loader",
    [
        ("classification", "custom_loader_clf"),
        ("regression", "custom_loader_reg"),
        ("reward_modeling", "custom_loader_clf"),
    ],
)
def test_dict_data(laplace, backend, lik, custom_loader, custom_model, request):
    custom_loader = request.getfixturevalue(custom_loader)

    if (
        "backpack" not in backend.__name__.lower()
        and laplace != DiagLaplace
        and laplace != CurvlinopsEF
    ):
        with pytest.raises(KeyError):
            # Raises an error since custom_loader's input is under the key 'test_input_key'
            # but the default is 'input_ids'
            lap = laplace(custom_model, lik, backend=backend)
            lap.fit(custom_loader)

    lap = laplace(
        custom_model,
        lik,
        backend=backend,
        dict_key_x="test_input_key",
        dict_key_y="test_label_key",
    )

    if ("backpack" in backend.__name__.lower()) or (
        laplace == DiagLaplace and backend == CurvlinopsEF
    ):
        # Unsupported, thus raises an exception
        with pytest.raises(ValueError):
            lap.fit(custom_loader)

        return

    lap.fit(custom_loader)

    test_data = next(iter(custom_loader))
    f = custom_model(test_data)

    if lik == "classification":
        f_pred = lap(test_data, pred_type="glm")
        assert f_pred.shape == f.shape
        assert torch.allclose(
            f_pred.sum(), torch.tensor(len(f_pred), dtype=torch.double)
        )  # sum up to 1

        f_pred = lap(test_data, pred_type="nn", link_approx="mc")
        assert f_pred.shape == f.shape
        assert torch.allclose(
            f_pred.sum(), torch.tensor(len(f_pred), dtype=torch.double)
        )
    else:
        f_pred, f_var = lap(test_data, pred_type="glm")
        assert f_pred.shape == f.shape
        assert torch.allclose(f_pred, f)
        assert f_var.shape == (f_pred.shape[0], f_pred.shape[1], f_pred.shape[1])

        f_pred, f_var = lap(test_data, pred_type="nn", link_approx="mc")
        assert f_pred.shape == f.shape
        assert f_var.shape == (f_pred.shape[0], f_pred.shape[1])


@pytest.mark.parametrize("laplace", [FullLaplace, KronLaplace, DiagLaplace])
@pytest.mark.parametrize("backend", [BackPackGGN, CurvlinopsGGN, CurvlinopsEF])
def test_backprop_glm(laplace, model, reg_loader, backend):
    X, y = reg_loader.dataset.tensors
    X.requires_grad = True

    lap = laplace(model, "regression", enable_backprop=True, backend=backend)
    lap.fit(reg_loader)
    f_mu, f_var = lap(X, pred_type="glm")

    try:
        grad_X_mu = torch.autograd.grad(f_mu.sum(), X, retain_graph=True)[0]
        grad_X_var = torch.autograd.grad(f_var.sum(), X)[0]

        assert grad_X_mu.shape == X.shape
        assert grad_X_var.shape == X.shape
    except ValueError:
        assert False


@pytest.mark.parametrize("laplace", [FullLaplace, KronLaplace, DiagLaplace])
@pytest.mark.parametrize("backend", [BackPackGGN, CurvlinopsGGN, CurvlinopsEF])
def test_backprop_glm_joint(laplace, model, reg_loader, backend):
    X, y = reg_loader.dataset.tensors
    X.requires_grad = True

    lap = laplace(model, "regression", enable_backprop=True, backend=backend)
    lap.fit(reg_loader)
    f_mu, f_cov = lap(X, pred_type="glm", joint=True)

    try:
        grad_X_mu = torch.autograd.grad(f_mu.sum(), X, retain_graph=True)[0]
        grad_X_var = torch.autograd.grad(f_cov.sum(), X)[0]

        assert grad_X_mu.shape == X.shape
        assert grad_X_var.shape == X.shape
    except ValueError:
        assert False


@pytest.mark.parametrize("laplace", [FullLaplace, KronLaplace, DiagLaplace])
@pytest.mark.parametrize("backend", [BackPackGGN, CurvlinopsGGN, CurvlinopsEF])
def test_backprop_glm_mc(laplace, model, reg_loader, backend):
    X, y = reg_loader.dataset.tensors
    X.requires_grad = True

    lap = laplace(model, "regression", enable_backprop=True, backend=backend)
    lap.fit(reg_loader)
    f_mu, f_var = lap(X, pred_type="glm", link_approx="mc")

    try:
        grad_X_mu = torch.autograd.grad(f_mu.sum(), X, retain_graph=True)[0]
        grad_X_var = torch.autograd.grad(f_var.sum(), X)[0]

        assert grad_X_mu.shape == X.shape
        assert grad_X_var.shape == X.shape
    except ValueError:
        assert False


@pytest.mark.parametrize("laplace", [FullLaplace, KronLaplace, DiagLaplace])
@pytest.mark.parametrize("backend", [BackPackGGN, CurvlinopsGGN, CurvlinopsEF])
def test_backprop_nn(laplace, model, reg_loader, backend):
    X, y = reg_loader.dataset.tensors
    X.requires_grad = True

    lap = laplace(model, "regression", enable_backprop=True, backend=backend)
    lap.fit(reg_loader)
    f_mu, f_var = lap(X, pred_type="nn", link_approx="mc", n_samples=10)

    try:
        grad_X_mu = torch.autograd.grad(f_mu.sum(), X, retain_graph=True)[0]
        grad_X_var = torch.autograd.grad(f_var.sum(), X)[0]

        assert grad_X_mu.shape == X.shape
        assert grad_X_var.shape == X.shape
    except ValueError:
<<<<<<< HEAD
        assert False


@pytest.mark.parametrize('laplace', [FullLaplace, KronLaplace, DiagLaplace])
def test_reg_glm_predictive_correct_behavior(laplace, model, reg_loader):
    X, y = reg_loader.dataset.tensors
    n_batch = X.shape[0]
    n_outputs = y.shape[-1]

    lap = laplace(model, 'regression')
    lap.fit(reg_loader)

    # Joint predictive ignores diagonal_output
    f_mean, f_var = lap(X, pred_type='glm', joint=True, diagonal_output=True)
    assert f_var.shape == (n_batch * n_outputs, n_batch * n_outputs)

    f_mean, f_var = lap(X, pred_type='glm', joint=True, diagonal_output=False)
    assert f_var.shape == (n_batch * n_outputs, n_batch * n_outputs)

    # diagonal_output affects non-joint
    f_mean, f_var = lap(X, pred_type='glm', joint=False, diagonal_output=True)
    assert f_var.shape == (n_batch, n_outputs)

    f_mean, f_var = lap(X, pred_type='glm', joint=False, diagonal_output=False)
    assert f_var.shape == (n_batch, n_outputs, n_outputs)


@pytest.mark.parametrize('likelihood', ['classification', 'regression'])
def test_dict_data_diagEF_curvlinops_fails(custom_model, custom_loader, likelihood):
    lap = DiagLaplace(custom_model, likelihood=likelihood, backend=CurvlinopsEF)

    with pytest.raises(ValueError):
        lap.fit(custom_loader)
=======
        assert False
>>>>>>> 3c99a04c
<|MERGE_RESOLUTION|>--- conflicted
+++ resolved
@@ -738,40 +738,46 @@
         assert grad_X_mu.shape == X.shape
         assert grad_X_var.shape == X.shape
     except ValueError:
-<<<<<<< HEAD
         assert False
 
 
-@pytest.mark.parametrize('laplace', [FullLaplace, KronLaplace, DiagLaplace])
+@pytest.mark.parametrize("laplace", [FullLaplace, KronLaplace, DiagLaplace])
 def test_reg_glm_predictive_correct_behavior(laplace, model, reg_loader):
     X, y = reg_loader.dataset.tensors
     n_batch = X.shape[0]
     n_outputs = y.shape[-1]
 
-    lap = laplace(model, 'regression')
+    lap = laplace(model, "regression")
     lap.fit(reg_loader)
 
     # Joint predictive ignores diagonal_output
-    f_mean, f_var = lap(X, pred_type='glm', joint=True, diagonal_output=True)
+    f_mean, f_var = lap(X, pred_type="glm", joint=True, diagonal_output=True)
     assert f_var.shape == (n_batch * n_outputs, n_batch * n_outputs)
 
-    f_mean, f_var = lap(X, pred_type='glm', joint=True, diagonal_output=False)
+    f_mean, f_var = lap(X, pred_type="glm", joint=True, diagonal_output=False)
     assert f_var.shape == (n_batch * n_outputs, n_batch * n_outputs)
 
     # diagonal_output affects non-joint
-    f_mean, f_var = lap(X, pred_type='glm', joint=False, diagonal_output=True)
+    f_mean, f_var = lap(X, pred_type="glm", joint=False, diagonal_output=True)
     assert f_var.shape == (n_batch, n_outputs)
 
-    f_mean, f_var = lap(X, pred_type='glm', joint=False, diagonal_output=False)
+    f_mean, f_var = lap(X, pred_type="glm", joint=False, diagonal_output=False)
     assert f_var.shape == (n_batch, n_outputs, n_outputs)
 
 
-@pytest.mark.parametrize('likelihood', ['classification', 'regression'])
-def test_dict_data_diagEF_curvlinops_fails(custom_model, custom_loader, likelihood):
+@pytest.mark.parametrize(
+    "likelihood,custom_loader",
+    [
+        ("classification", "custom_loader_clf"),
+        ("regression", "custom_loader_reg"),
+        ("reward_modeling", "custom_loader_clf"),
+    ],
+)
+def test_dict_data_diagEF_curvlinops_fails(
+    custom_model, custom_loader, likelihood, request
+):
+    custom_loader = request.getfixturevalue(custom_loader)
     lap = DiagLaplace(custom_model, likelihood=likelihood, backend=CurvlinopsEF)
 
     with pytest.raises(ValueError):
-        lap.fit(custom_loader)
-=======
-        assert False
->>>>>>> 3c99a04c
+        lap.fit(custom_loader)